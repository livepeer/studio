--- conflicted
+++ resolved
@@ -380,7 +380,6 @@
                 type: string
     attestation:
       table: attestation
-<<<<<<< HEAD
       additionalProperties: false
       required:
         - primaryType
@@ -451,8 +450,6 @@
           enum:
             - eip712
             - flow
-=======
->>>>>>> 24827e55
     experiment:
       type: object
       table: experiment
