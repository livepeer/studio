import serverPromise from '../test-server'
import { TestClient, clearDatabase } from '../test-helpers'
import uuid from 'uuid/v4'

// includes auth file tests

let server
let store
let postMockStore
let mockUser
let mockAdminUser
let mockNonAdminUser

jest.setTimeout(70000)

beforeAll(async () => {
  server = await serverPromise
  postMockStore = {
    type: 's3',
    path: 'us-west-2/my-bucket',
    credentials: 'abc123/abc123',
  }

  store = {
    id: 'mock_store',
    credentials: 'abc123/abc123',
    path: 'us-west-1/my-bucket',
    type: 's3',
    kind: 'objectstores',
  }

  mockUser = {
    email: `mock_user@gmail.com`,
    password: 'z'.repeat(64),
  }

  mockAdminUser = {
    email: 'user_admin@gmail.com',
    password: 'x'.repeat(64),
    admin: true,
  }

  mockNonAdminUser = {
    email: 'user_non_admin@gmail.com',
    password: 'y'.repeat(64),
    admin: false,
  }
})

afterEach(async () => {
  await clearDatabase(server)
})

describe('controllers/object-stores', () => {
  describe('basic CRUD with JWT authorization', () => {
    let client
    let nonAdminToken
    let nonAdminUser
    let adminUser

    beforeEach(async () => {
      client = new TestClient({
        server,
      })
      // setting up admin user and token
      const userRes = await client.post(`/user/`, { ...mockAdminUser })
      adminUser = await userRes.json()

      let tokenRes = await client.post(`/user/token`, { ...mockAdminUser })
      const adminToken = await tokenRes.json()
      client.jwtAuth = `${adminToken['token']}`

      // setting up non-admin user
      const nonAdminRes = await client.post(`/user/`, { ...mockNonAdminUser })
      nonAdminUser = await nonAdminRes.json()
      tokenRes = await client.post(`/user/token`, { ...mockNonAdminUser })
      nonAdminToken = await tokenRes.json()
    })

    it('should not get all object stores without admin authorization', async () => {
      client.jwtAuth = ''
      for (let i = 0; i < 10; i += 1) {
        const storeChangeId = JSON.parse(JSON.stringify(store))
        storeChangeId.id = uuid()
        await server.store.create(storeChangeId)
        const res = await client.get(
          `/objectstores/${store.userId}/${store.id}`,
        )
        expect(res.status).toBe(403)
      }
      const res = await client.get(`/objectstores/${store.userId}`)
      expect(res.status).toBe(403)
    })

    it('should throw 403 error if JWT is not verified', async () => {
      client.jwtAuth = 'random_value'
      const storeChangeId = JSON.parse(JSON.stringify(store))
      storeChangeId.id = uuid()
      await server.store.create(storeChangeId)

      let res = await client.get(`/objectstores/${store.userId}/${store.id}`)
      const objStore = await res.json()
      expect(res.status).toBe(403)
      expect(objStore.errors[0]).toBe('jwt malformed')
    })

<<<<<<< HEAD
    it.only('should get all object stores with prior user created', async () => {
      const storeGoogleAuthMockUser = JSON.parse(JSON.stringify(store))
      storeGoogleAuthMockUser.userId = googleMockUserId
=======
    it('should get all object stores with admin authorization', async () => {
      store.userId = adminUser.id
>>>>>>> d549bc66
      for (let i = 0; i < 4; i += 1) {
        const storeChangeId = JSON.parse(JSON.stringify(store))
        storeChangeId.id = uuid()
<<<<<<< HEAD
        storeChangeId.kind = `objectstores/${storeChangeId.userId}`
        console.log(storeChangeId)
=======
>>>>>>> d549bc66
        await server.store.create(storeChangeId)
        const res = await client.get(
          `/objectstores/${storeChangeId.userId}/${storeChangeId.id}`,
        )
        console.log(await res.text())
        expect(res.status).toBe(200)
        const objStore = await res.json()
        expect(objStore.id).toEqual(storeChangeId.id)
      }

      const res = await client.get(`/objectstores/${store.userId}`)
      expect(res.status).toBe(200)
      const objStores = await res.json()
      expect(objStores.length).toEqual(4)

      // making sure credentials are coming back as null
      expect(objStores[0].credentials).toEqual(null)
    })

    it('should get some of the object stores & get a working next Link', async () => {
      store.userId = adminUser.id
      for (let i = 0; i < 13; i += 1) {
        const storeChangeId = JSON.parse(JSON.stringify(store))
        storeChangeId.id = uuid()
        await server.store.create(storeChangeId)
        const res = await client.get(
          `/objectstores/${storeChangeId.userId}/${storeChangeId.id}`,
        )
        expect(res.status).toBe(200)
        const objStore = await res.json()
        expect(objStore.id).toEqual(storeChangeId.id)
      }

      const res = await client.get(`/objectstores/${store.userId}?limit=11`)
      const objStores = await res.json()
      expect(res.headers._headers.link).toBeDefined()
      expect(res.headers._headers.link.length).toBe(1)
      expect(objStores.length).toEqual(11)
    })

    it('should create an object store', async () => {
      postMockStore.userId = adminUser.id
      let res = await client.post('/objectstores', { ...postMockStore })
      expect(res.status).toBe(201)
      const objStore = await res.json()
      expect(objStore.id).toBeDefined()
      expect(objStore.kind).toBe(`objectstores`)
      expect(objStore.path).toBe(postMockStore.path)
      expect(objStore.userId).toBe(adminUser.id)

      const resp = await client.get(
        `/objectstores/${adminUser.id}/${objStore.id}`,
      )
      expect(resp.status).toBe(200)
      const objStoreGet = await resp.json()
      expect(objStore.path).toEqual(objStoreGet.path)
      expect(objStore.userId).toBe(objStoreGet.userId)

      // if same request is made, should return a 201
      res = await client.post('/objectstores', { ...postMockStore })
      expect(res.status).toBe(201)
    })

    it('should not accept empty body for creating an object store', async () => {
      const id = uuid()
      const resp = await client.get(`/objectstores/${adminUser.id}/${id}`)
      expect(resp.status).toBe(404)
    })

    it('should return a 404 if objectStore not found', async () => {
      const res = await client.post('/objectstores')
      expect(res.status).toBe(422)
    })

    it('should not accept missing property for creating an object store', async () => {
      const postMockStoreMissingProp = JSON.parse(JSON.stringify(postMockStore))
      delete postMockStoreMissingProp['credentials']
      const res = await client.post('/objectstores', {
        ...postMockStoreMissingProp,
      })
      expect(res.status).toBe(422)
      expect(res.statusText).toBe('Unprocessable Entity')
    })

    it('should not accept additional properties for creating an object store', async () => {
      const postMockStoreExtraField = JSON.parse(JSON.stringify(postMockStore))
      postMockStoreExtraField.extraField = 'extra field'
      const res = await client.post('/objectstores', {
        ...postMockStoreExtraField,
      })
      expect(res.status).toBe(422)
      expect(res.statusText).toBe('Unprocessable Entity')
    })

    it('should not accept wrong type of field for creating an object store', async () => {
      const postMockStoreWrongType = JSON.parse(JSON.stringify(postMockStore))
      postMockStoreWrongType.credentials = 123
      const res = await client.post('/objectstores', {
        ...postMockStoreWrongType,
      })
      expect(res.status).toBe(422)
      expect(res.statusText).toBe('Unprocessable Entity')
    })

    it('should not get all object stores with non-admin user', async () => {
      client.jwtAuth = nonAdminToken['token']
      store.userId = nonAdminUser.id
      for (let i = 0; i < 3; i += 1) {
        const storeChangeId = JSON.parse(JSON.stringify(store))
        storeChangeId.id = uuid()
        await server.store.create(storeChangeId)
        let res = await client.get(
          `/objectstores/${nonAdminUser.id}/${storeChangeId.id}`,
        )
        expect(res.status).toBe(200)

        res = await client.get(`/objectstores/${nonAdminUser.id}`)
        expect(res.status).toBe(403)
      }

      // error if non-admin user tries to get object store that belongs to another user
      store.userId = adminUser.id
      const storeChangeId = JSON.parse(JSON.stringify(store))
      storeChangeId.id = uuid()
      await server.store.create(storeChangeId)
      let res = await client.get(
        `/objectstores/${adminUser.id}/${storeChangeId.id}`,
      )
      expect(res.status).toBe(403)
    })

    it('should not get another users object store with non-admin user', async () => {
      client.jwtAuth = nonAdminToken['token']

      const storeChangeId = JSON.parse(JSON.stringify(store))
      storeChangeId.userId = adminUser.id
      storeChangeId.id = uuid()
      await server.store.create(storeChangeId)

      let res = await client.get(
        `/objectstores/${adminUser.id}/${storeChangeId.id}`,
      )
      expect(res.status).toBe(403)

      res = await client.get(`/objectstores/${nonAdminUser.id}`)
      expect(res.status).toBe(403)
    })
  })

  describe('object stores endpoint with api key', () => {
    let client
    let adminUser
    let nonAdminUser
    const adminApiKey = uuid()
    const nonAdminApiKey = uuid()

    beforeEach(async () => {
      client = new TestClient({
        server,
        apiKey: uuid(),
      })

      const userRes = await client.post(`/user/`, { ...mockAdminUser })
      adminUser = await userRes.json()

      const nonAdminRes = await client.post(`/user/`, { ...mockNonAdminUser })
      nonAdminUser = await nonAdminRes.json()

      await server.store.create({
        id: adminApiKey,
        kind: 'apitoken',
        userId: adminUser.id,
      })

      await server.store.create({
        id: nonAdminApiKey,
        kind: 'apitoken',
        userId: nonAdminUser.id,
      })
    })

    it('should not get all object stores with nonadmin token', async () => {
      client.apiKey = nonAdminApiKey
      let res = await client.get(`/objectstores/${adminUser.id}`)
      const objStore = await res.json()
      expect(res.status).toBe(403)
      expect(objStore.errors[0]).toBe('user does not have admin priviledges')
    })

    it('should not get all object stores for another user with admin token and apiKey', async () => {
      client.apiKey = adminApiKey
      const res = await client.get(`/objectstores/${nonAdminUser.id}`)
      const objStore = await res.json()
      expect(res.status).toBe(403)
      expect(objStore.errors[0]).toBe('user does not have admin priviledges')
    })

    it('should throw forbidden error when using random api Key', async () => {
      client.apiKey = 'random_key'
      const res = await client.get(`/objectstores/${nonAdminUser.id}`)
      const objStore = await res.json()
      expect(res.status).toBe(403)
      expect(objStore.errors[0]).toBe(
        `no token object Bearer ${client.apiKey} found`,
      )
    })

    it('should throw 500 internal server error if user does not exist', async () => {
      // create token with no user
      const tokenId = uuid()
      await server.store.create({
        id: tokenId,
        kind: 'apitoken',
        userId: uuid(),
      })
      client.apiKey = tokenId

      const res = await client.get(`/objectstores/${adminUser.id}`)
      const objStore = await res.json()
      expect(res.status).toBe(500)
      expect(objStore.errors[0]).toBe(
        `no user found for token Bearer ${tokenId}`,
      )
    })
  })
})<|MERGE_RESOLUTION|>--- conflicted
+++ resolved
@@ -104,27 +104,15 @@
       expect(objStore.errors[0]).toBe('jwt malformed')
     })
 
-<<<<<<< HEAD
-    it.only('should get all object stores with prior user created', async () => {
-      const storeGoogleAuthMockUser = JSON.parse(JSON.stringify(store))
-      storeGoogleAuthMockUser.userId = googleMockUserId
-=======
     it('should get all object stores with admin authorization', async () => {
       store.userId = adminUser.id
->>>>>>> d549bc66
       for (let i = 0; i < 4; i += 1) {
         const storeChangeId = JSON.parse(JSON.stringify(store))
         storeChangeId.id = uuid()
-<<<<<<< HEAD
-        storeChangeId.kind = `objectstores/${storeChangeId.userId}`
-        console.log(storeChangeId)
-=======
->>>>>>> d549bc66
         await server.store.create(storeChangeId)
         const res = await client.get(
           `/objectstores/${storeChangeId.userId}/${storeChangeId.id}`,
         )
-        console.log(await res.text())
         expect(res.status).toBe(200)
         const objStore = await res.json()
         expect(objStore.id).toEqual(storeChangeId.id)
