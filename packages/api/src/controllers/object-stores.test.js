--- conflicted
+++ resolved
@@ -11,11 +11,7 @@
 let mockAdminUser
 let mockNonAdminUser
 
-<<<<<<< HEAD
-jest.setTimeout(70000)
-=======
 // jest.setTimeout(70000)
->>>>>>> f68ed490
 
 beforeAll(async () => {
   server = await serverPromise
