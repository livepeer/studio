import { json as bodyParserJson } from "body-parser";
import { v4 as uuid } from "uuid";

import {
  MultistreamTarget,
  ObjectStore,
  Stream,
  StreamHealthPayload,
  StreamPatchPayload,
  StreamSetActivePayload,
  User,
} from "../schema/types";
import { db } from "../store";
import { DBStream } from "../store/stream-table";
import { DBWebhook } from "../store/webhook-table";
import {
  AuxTestServer,
  TestClient,
  clearDatabase,
  setupUsers,
  startAuxTestServer,
} from "../test-helpers";
import serverPromise, { TestServer } from "../test-server";
import { semaphore, sleep } from "../util";
import { generateUniquePlaybackId } from "./generate-keys";
<<<<<<< HEAD
import {
  resolvePullUrlFromExistingStreams,
  extractUrlFrom,
  extractRegionFrom,
} from "./stream";
=======
import { ACTIVE_TIMEOUT, extractRegionFrom, extractUrlFrom } from "./stream";
>>>>>>> 4940575b

const uuidRegex = /[0-9a-f]+(-[0-9a-f]+){4}/;

let server: TestServer;
let mockStore: ObjectStore & { kind: string };
let mockTarget: MultistreamTarget;
let mockUser: User;
let mockAdminUser: User;
let mockNonAdminUser: User;
let postMockStream: Stream;
let postMockPullStream: Stream;
// jest.setTimeout(70000)

beforeAll(async () => {
  server = await serverPromise;
  postMockStream = require("./wowza-hydrate.test-data.json").stream;
  delete postMockStream.id;
  delete postMockStream.kind;
  postMockStream.presets = ["P360p30fps16x9", "P144p30fps16x9"];
  postMockStream.renditions = {
    bbb_360p:
      "/stream/305b9fa7-c6b3-4690-8b2e-5652a2556524/P360p30fps16x9.m3u8",
    thesource_bbb: "/stream/305b9fa7-c6b3-4690-8b2e-5652a2556524/source.m3u8",
    random_prefix_bbb_160p:
      "/stream/305b9fa7-c6b3-4690-8b2e-5652a2556524/P144p30fps16x9.m3u8",
  };
  postMockStream.objectStoreId = "mock_store";
  postMockStream.wowza.streamNameGroups = [
    {
      name: "bbb_all",
      renditions: ["thesource_bbb", "bbb_360p", "random_prefix_bbb_160p"],
    },
    {
      name: "bbb_mobile",
      renditions: ["random_prefix_bbb_160p"],
    },
  ];
  postMockPullStream = {
    ...postMockStream,
    pull: {
      source: "https://playback.space/video+7bbb3wee.flv",
    },
  };

  mockUser = {
    email: `mock_user@gmail.com`,
    password: "z".repeat(64),
  };

  mockAdminUser = {
    email: "user_admin@gmail.com",
    password: "x".repeat(64),
  };

  mockNonAdminUser = {
    email: "user_non_admin@gmail.com",
    password: "y".repeat(64),
  };

  mockStore = {
    id: "mock_store",
    url: "https+s3://example.com/bucket-name",
    publicUrl: "http://example-public",
    userId: mockAdminUser.id,
    kind: "object-store",
  };

  mockTarget = {
    url: "rtmps://ultimate.sports.tv/loop/1125fts",
  };
});

afterEach(async () => {
  await clearDatabase(server);
});

describe("controllers/stream", () => {
  let client: TestClient;
  let adminUser: User;
  let adminToken: string;
  let adminApiKey: string;
  let nonAdminUser: User;
  let nonAdminToken: string;
  let nonAdminApiKey: string;

  beforeEach(async () => {
    await server.store.create(mockStore);

    ({
      client,
      adminUser,
      adminToken,
      adminApiKey,
      nonAdminUser,
      nonAdminToken,
      nonAdminApiKey,
    } = await setupUsers(server, mockAdminUser, mockNonAdminUser));
    client.jwtAuth = adminToken;
  });

  describe("basic CRUD with JWT authorization", () => {
    it("should not get streams with no authorization", async () => {
      client.jwtAuth = "";
      for (let i = 0; i < 10; i += 1) {
        const document = {
          id: uuid(),
          kind: "stream",
        };
        await server.store.create(document);
        const res = await client.get(`/stream/${document.id}`);
        expect(res.status).toBe(401);
      }
      const res = await client.get("/stream");
      expect(res.status).toBe(401);
    });

    it("should get all streams with admin authorization", async () => {
      for (let i = 0; i < 5; i += 1) {
        const document = {
          id: uuid(),
          kind: "stream",
          deleted: i > 3 ? true : undefined,
        } as DBStream;
        await server.store.create(document);
        const res = await client.get(`/stream/${document.id}`);
        const stream = await res.json();
        expect(stream).toEqual(server.db.stream.addDefaultFields(document));
      }

      const res = await client.get("/stream");
      expect(res.status).toBe(200);
      const streams = await res.json();
      expect(streams.length).toEqual(4);
      const resAll = await client.get("/stream?all=1");
      expect(resAll.status).toBe(200);
      const streamsAll = await resAll.json();
      expect(streamsAll.length).toEqual(5);
    });

    it("should not get empty list with next page", async () => {
      const sources = [];
      for (let i = 0; i < 5; i += 1) {
        const document = {
          id: i + uuid(), // object should be sorted for this test to work as intended
          kind: "stream",
          deleted: i < 3 ? true : undefined,
        } as DBStream;
        await server.store.create(document);
        const res = await client.get(`/stream/${document.id}`);
        const stream = await res.json();
        expect(stream).toEqual(server.db.stream.addDefaultFields(document));
        sources.push(stream);
      }

      const res = await client.get("/stream?limit=3");
      expect(res.status).toBe(200);
      const streams = await res.json();
      expect(streams.length).toEqual(2);
      sources[3].user = {};
      sources[4].user = {};
      expect(streams[0]).toStrictEqual(sources[3]);
      expect(streams[1]).toStrictEqual(sources[4]);
    });

    it("should get some of the streams & get a working next Link", async () => {
      for (let i = 0; i < 13; i += 1) {
        const document = {
          id: uuid(),
          kind: "stream",
        } as DBStream;
        await server.store.create(document);
        const res = await client.get(`/stream/${document.id}`);
        const stream = await res.json();
        expect(stream).toEqual(server.db.stream.addDefaultFields(document));
      }
      const res = await client.get(`/stream?limit=11`);
      const streams = await res.json();
      expect(res.headers.raw().link).toBeDefined();
      expect(res.headers.raw().link.length).toBe(1);
      expect(streams.length).toEqual(11);
    });

    it("should reject streams with object stores that do not exist", async () => {
      await db.objectStore.delete(mockStore.id);

      const res = await client.post("/stream", { ...postMockStream });
      expect(res.status).toBe(400);
    });

    describe("stream creation validation", () => {
      let msTarget: MultistreamTarget;

      beforeEach(async () => {
        msTarget = await server.db.multistreamTarget.fillAndCreate({
          ...mockTarget,
          userId: adminUser.id,
        });
      });

      it("should reject multistream targets without a profile", async () => {
        const res = await client.post("/stream", {
          ...postMockStream,
          multistream: { targets: [{ id: msTarget.id }] },
        });
        expect(res.status).toBe(422);
      });

      it("should reject multistream targets referencing an inexistent profile", async () => {
        const res = await client.post("/stream", {
          ...postMockStream,
          multistream: { targets: [{ profile: "hello", id: msTarget.id }] },
        });
        expect(res.status).toBe(400);
        const json = await res.json();
        expect(json.errors[0]).toContain(
          "multistream target profile not found"
        );
      });

      it("should reject multistream targets with an invalid spec", async () => {
        const res = await client.post("/stream", {
          ...postMockStream,
          multistream: {
            targets: [
              {
                profile: "test_stream_360p",
                spec: { name: "this actually needed a url" },
              },
            ],
          },
        });
        expect(res.status).toBe(422);
      });

      it("should reject multistream targets without an id or spec", async () => {
        const res = await client.post("/stream", {
          ...postMockStream,
          multistream: { targets: [{ profile: "test_stream_360p" }] },
        });
        expect(res.status).toBe(400);
        const json = await res.json();
        expect(json.errors[0]).toContain(
          `must have either an "id" or a "spec"`
        );
      });

      it("should reject multistream targets with both an id and a spec", async () => {
        const res = await client.post("/stream", {
          ...postMockStream,
          multistream: {
            targets: [
              {
                profile: "test_stream_360p",
                id: msTarget.id,
                spec: mockTarget,
              },
            ],
          },
        });
        expect(res.status).toBe(400);
        const json = await res.json();
        expect(json.errors[0]).toContain(
          `must have either an "id" or a "spec"`
        );
      });

      it("should reject duplicate multistream targets", async () => {
        let res = await client.post("/stream", {
          ...postMockStream,
          multistream: {
            targets: [
              {
                profile: "test_stream_360p",
                id: msTarget.id,
              },
              {
                profile: "test_stream_360p",
                id: msTarget.id,
              },
            ],
          },
        });
        expect(res.status).toBe(400);
        const json = await res.json();
        expect(json.errors[0]).toContain(
          `multistream target {id,profile} must be unique`
        );

        // Should allow same ID if using different profiles
        res = await client.post("/stream", {
          ...postMockStream,
          multistream: {
            targets: [
              {
                profile: "test_stream_240p",
                id: msTarget.id,
              },
              {
                profile: "test_stream_360p",
                id: msTarget.id,
              },
            ],
          },
        });
        expect(res.status).toBe(201);
      });

      it("should reject references to other users multistream targets", async () => {
        client.jwtAuth = nonAdminToken;
        const res = await client.post("/stream", {
          ...postMockStream,
          multistream: {
            targets: [{ profile: "test_stream_360p", id: msTarget.id }],
          },
        });
        expect(res.status).toBe(400);
        const json = await res.json();
        expect(json.errors[0]).toContain(`multistream target not found`);
      });

      it(`should reject streams with a "source" profile`, async () => {
        const res = await client.post("/stream", {
          ...postMockStream,
          wowza: undefined,
          profiles: [
            {
              name: "source",
              width: 1920,
              height: 1080,
              bitrate: 1024,
              fps: 30,
            },
          ],
        });
        expect(res.status).toBe(400);
        const json = await res.json();
        expect(json.errors[0]).toBe(`profile cannot be named "source"`);
      });

      it("should reject streams with scene classification empty array", async () => {
        const res = await client.post("/stream", {
          ...postMockStream,
          detection: { sceneClassification: [] },
        });
        expect(res.status).toBe(422);
        const data = await res.json();
        expect(data.errors[0]).toContain(`\"minItems\"`);
      });

      it("should reject streams with scene classification empty object", async () => {
        const res = await client.post("/stream", {
          ...postMockStream,
          detection: { sceneClassification: [{}] },
        });
        expect(res.status).toBe(422);
        const data = await res.json();
        expect(data.errors[0]).toContain(`\"required\"`);
      });

      it("should reject streams with inexistent scene classification", async () => {
        const res = await client.post("/stream", {
          ...postMockStream,
          detection: { sceneClassification: [{ name: "animal" }] },
        });
        expect(res.status).toBe(422);
        const data = await res.json();
        expect(data.errors[0]).toContain(`\"enum\"`);
      });
    });

    describe("stream creation", () => {
      let msTarget: MultistreamTarget;

      beforeEach(async () => {
        msTarget = await server.db.multistreamTarget.fillAndCreate({
          ...mockTarget,
          userId: adminUser.id,
        });
      });

      it("should create a stream", async () => {
        const now = Date.now();
        const res = await client.post("/stream", { ...postMockStream });
        expect(res.status).toBe(201);
        const stream = await res.json();
        expect(stream.id).toBeDefined();
        expect(stream.kind).toBe("stream");
        expect(stream.name).toBe("test_stream");
        expect(stream.createdAt).toBeGreaterThanOrEqual(now);
        const document = await server.store.get(`stream/${stream.id}`);
        expect(server.db.stream.addDefaultFields(document)).toEqual(stream);
      });

      it("should create a stream with creator ID", async () => {
        const now = Date.now();
        const res = await client.post("/stream", {
          ...postMockStream,
          creatorId: "jest",
        });
        expect(res.status).toBe(201);
        const stream = await res.json();
        expect(stream.id).toBeDefined();
        expect(stream.creatorId).toEqual({ type: "unverified", value: "jest" });
      });

      it("should create stream with valid multistream target ID", async () => {
        const res = await client.post("/stream", {
          ...postMockStream,
          multistream: {
            targets: [{ profile: "test_stream_360p", id: msTarget.id }],
          },
        });
        expect(res.status).toBe(201);
      });

      it("should create a test user stream", async () => {
        await server.db.user.update(adminUser.id, {
          isTestUser: true,
        });
        const res = await client.post("/stream", {
          ...postMockStream,
        });
        const data = await res.json();
        expect(data.playbackId).toMatch(/.+-test$/);
      });

      it("should create stream with valid detection config", async () => {
        const res = await client.post("/stream", {
          ...postMockStream,
          detection: { sceneClassification: [{ name: "soccer" }] },
        });
        expect(res.status).toBe(201);
      });

      it("should create stream with inline multistream target", async () => {
        const res = await client.post("/stream", {
          ...postMockStream,
          multistream: {
            targets: [
              {
                profile: "test_stream_360p",
                videoOnly: true,
                spec: mockTarget,
              },
            ],
          },
        });
        expect(res.status).toBe(201);
        const created = await res.json();
        const resultMst = created.multistream.targets[0];
        expect(resultMst.profile).toEqual("test_stream_360p");
        expect(resultMst.spec).toBeUndefined();
        expect(resultMst.id).toBeDefined();
        expect(resultMst.id).not.toEqual(msTarget.id);
        expect(resultMst.videoOnly).toBe(true);

        const saved = await server.db.multistreamTarget.get(resultMst.id);
        expect(saved).toBeDefined();
        expect(saved.userId).toEqual(adminUser.id);
      });
    });

    describe("pull stream idempotent creation", () => {
      beforeEach(async () => {
        // TODO: Remove this once experiment is done
        await client.post("/experiment", {
          name: "stream-pull-source",
          audienceUserIds: [adminUser.id],
        });
      });

      it("should require a pull configuration", async () => {
        let res = await client.put("/stream/pull", postMockStream);
        expect(res.status).toBe(400);
        const errors = await res.json();
        expect(errors).toMatchObject({
          errors: [
            expect.stringContaining("stream pull configuration is required"),
          ],
        });

        res = await client.put("/stream/pull", {
          ...postMockStream,
          pull: {}, // an empty object is missing the 'source' field
        });
        expect(res.status).toBe(422);
      });

      it("should create a stream if a pull config is present", async () => {
        const now = Date.now();
        const res = await client.put("/stream/pull", postMockPullStream);
        expect(res.status).toBe(201);
        const stream = await res.json();
        expect(stream.id).toBeDefined();
        expect(stream.kind).toBe("stream");
        expect(stream.name).toBe("test_stream");
        expect(stream.createdAt).toBeGreaterThanOrEqual(now);
        const document = await db.stream.get(stream.id);
        expect(server.db.stream.addDefaultFields(document)).toEqual(stream);
      });

      it("should lock pull for a new stream", async () => {
        // Create stream pull
        const now = Date.now();
        const res = await client.put("/stream/pull", postMockPullStream);
        expect(res.status).toBe(201);
        const stream = await res.json();

        // Request pull lock
        const resLockPull = await client.post(`/stream/${stream.id}/lockPull`);
        expect(resLockPull.status).toBe(204);

        // Check that the pullLockedAt is marked with the correct date
        const res2 = await client.get(`/stream/${stream.id}`);
        expect(res2.status).toBe(200);
        const stream2 = await res2.json();
        expect(stream2.pullLockedAt).toBeGreaterThan(now);
      });

      it("should not lock pull for an active stream", async () => {
        // Create stream pull
        const res = await client.put("/stream/pull", postMockPullStream);
        expect(res.status).toBe(201);
        const stream = await res.json();

        // Mark stream as active
        await db.stream.update(stream.id, {
          isActive: true,
          lastSeen: Date.now(),
        });

        // Requesting pull lock should fail, because the stream is active (so it should be replicated instead of being pulled)
        const reslockPull = await client.post(`/stream/${stream.id}/lockPull`);
        expect(reslockPull.status).toBe(423);
      });

      it("should still lock pull for an active stream that got lost", async () => {
        // Create stream pull
        const res = await client.put("/stream/pull", postMockPullStream);
        expect(res.status).toBe(201);
        const stream = await res.json();

        // Mark stream as active
        await db.stream.update(stream.id, {
          isActive: true,
          lastSeen: Date.now() - 24 * 60 * 60 * 1000,
        });

        // Requesting pull lock should work, because the stream is not actually active (outdated lastSeen)
        const reslockPull = await client.post(`/stream/${stream.id}/lockPull`);
        expect(reslockPull.status).toBe(204);
      });

      it("should not lock pull for already locked pull", async () => {
        // Create stream pull
        const res = await client.put("/stream/pull", postMockPullStream);
        expect(res.status).toBe(201);
        const stream = await res.json();

        // Request pull lock by many processes at the same time, only one should acquire a lock
        const promises = [];
        for (let i = 0; i < 10; i++) {
          promises.push(
            client.post(`/stream/${stream.id}/lockPull`, {
              host: `host-${i}`,
            })
          );
        }
        const resPulls = await Promise.all(promises);
        expect(resPulls.filter((r) => r.status === 204).length).toBe(1);
        expect(resPulls.filter((r) => r.status === 423).length).toBe(9);
      });

      it("should lock pull for already locked pull if lease has expired", async () => {
        // Create stream pull
        const res = await client.put("/stream/pull", postMockPullStream);
        expect(res.status).toBe(201);
        const stream = await res.json();

        // Request pull lock
        const resLockPull = await client.post(`/stream/${stream.id}/lockPull`, {
          leaseTimeout: 1,
        });
        expect(resLockPull.status).toBe(204);

        // Wait until lease has expired
        await sleep(1);

        // Request pull lock should succeed, because the lock lease has expired (so we assume the stream is not being pulled at the moment)
        const resLockPull2 = await client.post(
          `/stream/${stream.id}/lockPull`,
          { leaseTimeout: 1 }
        );
        expect(resLockPull2.status).toBe(204);
      });

      it("should lock pull for already locked pull if host is the same", async () => {
        const host = "some-host";

        // Create stream pull
        const res = await client.put("/stream/pull", postMockPullStream);
        expect(res.status).toBe(201);
        const stream = await res.json();

        // Request pull lock
        const resLockPull = await client.post(`/stream/${stream.id}/lockPull`, {
          host,
        });
        expect(resLockPull.status).toBe(204);

        // Request pull lock should succeed, because the lock lease has expired (so we assume the stream is not being pulled at the moment)
        const resLockPull2 = await client.post(
          `/stream/${stream.id}/lockPull`,
          { host }
        );
        expect(resLockPull2.status).toBe(204);
      });

      it("should release lock when stream is terminated", async () => {
        // Create stream pull
        const res = await client.put("/stream/pull", postMockPullStream);
        expect(res.status).toBe(201);
        const stream = await res.json();

        // Request pull lock
        const resLockPull = await client.post(`/stream/${stream.id}/lockPull`, {
          host: "host-1",
        });
        expect(resLockPull.status).toBe(204);

        // Terminate stream
        await client.delete(`/stream/${stream.id}/terminate`);

        // Request pull lock should succeed, because the lock lease has expired (so we assume the stream is not being pulled at the moment)
        const resLockPull2 = await client.post(
          `/stream/${stream.id}/lockPull`,
          { host: "host-2" }
        );
        expect(resLockPull2.status).toBe(204);
      });

      it("should update a stream if it has the same pull source", async () => {
        let res = await client.put("/stream/pull", postMockPullStream);
        expect(res.status).toBe(201);
        const stream = await res.json();

        const now = Date.now();
        res = await client.put("/stream/pull", {
          ...postMockPullStream,
          name: "updated_stream",
          profiles: [],
        });
        expect(res.status).toBe(200);
        const updatedStream = await res.json();
        expect(updatedStream.id).toBe(stream.id);
        expect(updatedStream.name).toBe("updated_stream");
        expect(updatedStream.profiles).toEqual([]);

        const document = await db.stream.get(stream.id);
        expect(db.stream.addDefaultFields(document)).toEqual(updatedStream);
      });

      it("should fail to dedup streams by a random key", async () => {
        let res = await client.put(
          "/stream/pull?key=invalid",
          postMockPullStream
        );
        expect(res.status).toBe(400);
        const errors = await res.json();
        expect(errors).toMatchObject({
          errors: [expect.stringContaining("key must be one of")],
        });
      });

      it("should fail to dedup streams by creatorId if not provided", async () => {
        let res = await client.put(
          "/stream/pull?key=creatorId",
          postMockPullStream
        );
        expect(res.status).toBe(400);
        const errors = await res.json();
        expect(errors).toMatchObject({
          errors: [expect.stringContaining("must be present in the payload")],
        });
      });

      it("should dedup streams by creatorId if requested", async () => {
        let res = await client.put("/stream/pull?key=creatorId", {
          ...postMockPullStream,
          creatorId: "0xjest",
        });
        expect(res.status).toBe(201);
        const stream = await res.json();

        res = await client.put("/stream/pull", {
          ...postMockPullStream,
          creatorId: "0xjest",
          name: "updated_stream",
          profiles: [],
        });
        expect(res.status).toBe(200);
        const updatedStream = await res.json();
        expect(updatedStream.id).toBe(stream.id);
        expect(updatedStream.name).toBe("updated_stream");
        expect(updatedStream.profiles).toEqual([]);

        const document = await db.stream.get(stream.id);
        expect(db.stream.addDefaultFields(document)).toEqual(updatedStream);
      });

      it("should resolve pull url and region from existing stream", async () => {
        expect(resolvePullUrlFromExistingStreams([])).toStrictEqual(null);
        expect(
          resolvePullUrlFromExistingStreams([{ id: "id-1", name: "stream-1" }])
        ).toStrictEqual(null);
        expect(
          resolvePullUrlFromExistingStreams([
            {
              id: "id-1",
              name: "stream-1",
              pullRegion: "fra",
              pullLockedBy: "fra-prod-catalyst-1.lp-playback.studio",
              pullLockedAt: 1714997385837,
            },
          ])
        ).toStrictEqual(null);
        expect(
          resolvePullUrlFromExistingStreams([
            {
              id: "id-1",
              name: "stream-1",
              pullRegion: "fra",
              pullLockedBy: "fra-prod-catalyst-1.lp-playback.studio",
              pullLockedAt: Date.now() - 2 * 60 * 1000,
            },
          ])
        ).toStrictEqual(null);
        expect(
          resolvePullUrlFromExistingStreams([
            {
              id: "id-1",
              name: "stream-1",
              pullRegion: "",
              pullLockedBy: "fra-prod-catalyst-1.lp-playback.studio",
              pullLockedAt: Date.now(),
            },
          ])
        ).toStrictEqual(null);
        expect(
          resolvePullUrlFromExistingStreams([
            {
              id: "id-1",
              name: "stream-1",
              pullRegion: "fra",
              pullLockedBy: "",
              pullLockedAt: Date.now(),
            },
          ])
        ).toStrictEqual(null);
        expect(
          resolvePullUrlFromExistingStreams([
            {
              id: "id-1",
              name: "stream-1",
              pullRegion: "fra",
              pullLockedBy: "fra-prod-catalyst-1.lp-playback.studio",
              pullLockedAt: Date.now(),
            },
          ])
        ).toStrictEqual({
          pullUrl:
            "https://fra-prod-catalyst-1.lp-playback.studio:443/hls/video+",
          pullRegion: "fra",
        });
      });

      it("should extract host from redirected playback url", async () => {
        expect(
          extractUrlFrom(
            "https://sto-prod-catalyst-0.lp-playback.studio:443/hls/video+not-used-playback/index.m3u8"
          )
        ).toBe("https://sto-prod-catalyst-0.lp-playback.studio:443/hls/video+");
        expect(
          extractUrlFrom(
            "https://mos2-prod-catalyst-0.lp-playback.studio:443/hls/video+not-used-playback/index.m3u8"
          )
        ).toBe(
          "https://mos2-prod-catalyst-0.lp-playback.studio:443/hls/video+"
        );
        expect(
          extractUrlFrom(
            "https://fra-staging-staging-catalyst-0.livepeer.monster:443/hls/video+not-used-playback/index.m3u8"
          )
        ).toBe(
          "https://fra-staging-staging-catalyst-0.livepeer.monster:443/hls/video+"
        );
        expect(
          extractUrlFrom(
            "https://fra-staging-staging-catalyst-0.livepeer.monster:443/hls/video+other-playback/index.m3u8"
          )
        ).toBe(null);
      });
      it("should extract region from redirected playback url", async () => {
        expect(
          extractRegionFrom(
            "https://sto-prod-catalyst-0.lp-playback.studio:443/hls/video+not-used-playback/index.m3u8"
          )
        ).toBe("sto");
        expect(
          extractRegionFrom(
            "https://mos2-prod-catalyst-0.lp-playback.studio:443/hls/video+not-used-playback/index.m3u8"
          )
        ).toBe("mos2");
        expect(
          extractRegionFrom(
            "https://fra-staging-staging-catalyst-0.livepeer.monster:443/hls/video+not-used-playback/index.m3u8"
          )
        ).toBe("fra-staging");
        expect(
          extractRegionFrom(
            "https://fra-staging-staging-catalyst-0.livepeer.monster:443/hls/video+other-playback/index.m3u8"
          )
        ).toBe(null);
      });
    });

    it("should create a stream, delete it, and error when attempting additional delete or replace", async () => {
      const res = await client.post("/stream", { ...postMockStream });
      expect(res.status).toBe(201);
      const stream = await res.json();
      expect(stream.id).toBeDefined();

      const document = await server.store.get(`stream/${stream.id}`);
      expect(server.db.stream.addDefaultFields(document)).toEqual(stream);

      await server.store.delete(`stream/${stream.id}`);
      const deleted = await server.store.get(`stream/${stream.id}`);
      expect(deleted).toBe(null);

      // it should return a NotFound Error when trying to delete a record that doesn't exist
      try {
        await server.store.delete(`stream/${stream.id}`);
      } catch (err) {
        expect(err.status).toBe(404);
      }

      // it should return a NotFound Error when trying to replace a record that doesn't exist
      try {
        await server.store.replace(document);
      } catch (err) {
        expect(err.status).toBe(404);
      }
    });

    it("should create a stream and add a multistream target for it", async () => {
      const res = await client.post("/stream", { ...postMockStream });
      expect(res.status).toBe(201);
      const stream = await res.json();
      expect(stream.id).toBeDefined();

      const document = await server.store.get(`stream/${stream.id}`);
      expect(server.db.stream.addDefaultFields(document)).toEqual(stream);

      const res2 = await client.post(
        `/stream/${stream.id}/create-multistream-target`,
        {
          profile: "source",
          videoOnly: false,
          spec: { name: "target-name", url: "rtmp://test/test" },
        }
      );
      expect(res2.status).toBe(200);
      const body = await res2.json();
      expect(body.id).toBeDefined();
    });

    describe("set active and heartbeat", () => {
      const callSetActive = async (
        streamId: string,
        payload: StreamSetActivePayload
      ) => {
        const res = await client.put(`/stream/${streamId}/setactive`, payload);
        expect(res.status).toBe(204);
        return server.db.stream.get(streamId);
      };

      const createAndActivateStream = async (startedAt?: number) => {
        let res = await client.post("/stream", { ...postMockStream });
        expect(res.status).toBe(201);
        const stream = await res.json();
        expect(stream.id).toBeDefined();
        expect(!!stream.active).toBe(false);

        return callSetActive(stream.id, {
          active: true,
          startedAt: startedAt || Date.now(),
          hostName: "jest-test-runner",
        });
      };

      const expectError = async (streamId: string, msg: string) => {
        const res = await client.put(`/stream/${streamId}/setactive`, {
          active: true,
        });
        expect(res.status).toBe(403);
        const response = await res.json();
        expect(response).toMatchObject({
          errors: [expect.stringContaining(msg)],
        });
      };

      it("should be admin only", async () => {
        client.jwtAuth = nonAdminToken;
        await expectError("1234", "not have admin");
      });

      it("should disallow setting suspended streams or users", async () => {
        client.jwtAuth = nonAdminToken;
        let res = await client.post("/stream", postMockStream);
        expect(res.status).toBe(201);
        const stream = await res.json();

        res = await client.patch(`/stream/${stream.id}`, { suspended: true });
        expect(res.status).toBe(204);

        client.jwtAuth = adminToken;
        await expectError(stream.id, "stream is suspended");

        await db.stream.update(stream.id, { suspended: false });
        await db.user.update(stream.userId, { suspended: true });

        await expectError(stream.id, "user is suspended");

        await db.user.update(stream.userId, { suspended: false });

        // make sure everything works if neither suspended
        await callSetActive(stream.id, { active: true });
      });

      it("should set stream's active field", async () => {
        const startedAt = Date.now();
        const updatedStream = await createAndActivateStream(startedAt);

        expect(updatedStream.isActive).toBe(true);
        expect(updatedStream.lastSeen).toBeGreaterThan(startedAt);
        expect(updatedStream.mistHost).toBe("jest-test-runner");
      });

      it("should disallow turning off active from other host", async () => {
        const stream = await createAndActivateStream();

        const setActivePayload = {
          active: false,
          startedAt: Date.now(),
          hostName: "other-host",
        };
        const updatedStream = await callSetActive(stream.id, setActivePayload);

        expect(updatedStream.isActive).toBe(true);
        expect(updatedStream.lastSeen).toBeLessThan(setActivePayload.startedAt);
        expect(updatedStream.mistHost).not.toEqual(setActivePayload.hostName);
      });

      it("should bump the last seen value", async () => {
        const stream = await createAndActivateStream();
        const timeBeforeBump = Date.now();
        expect(stream.lastSeen).toBeLessThan(timeBeforeBump);

        const setActivePayload = {
          active: true,
          startedAt: stream.lastSeen,
          hostName: stream.mistHost,
        };
        const updatedStream = await callSetActive(stream.id, setActivePayload);

        expect(updatedStream.isActive).toBe(true);
        expect(updatedStream.lastSeen).toBeGreaterThan(timeBeforeBump);
        expect(updatedStream.mistHost).toEqual(setActivePayload.hostName);
      });

      it("heartbeat should bump the last seen value", async () => {
        const stream = await createAndActivateStream();
        const timeBeforeBump = Date.now();
        expect(stream.lastSeen).toBeLessThan(timeBeforeBump);

        const res = await client.post(`/stream/${stream.id}/heartbeat`);

        expect(res.status).toBe(204);
        const updatedStream = await server.db.stream.get(stream.id);
        expect(updatedStream.lastSeen).toBeGreaterThan(timeBeforeBump);
      });

      it("start pull should update lastPullAt", async () => {
        const stream = await createAndActivateStream();
        const timeBeforeBump = Date.now();
        expect(stream.lastSeen).toBeLessThan(timeBeforeBump);

        const res = await client.post(`/stream/${stream.id}/heartbeat`);

        expect(res.status).toBe(204);
        const updatedStream = await server.db.stream.get(stream.id);
        expect(updatedStream.lastSeen).toBeGreaterThan(timeBeforeBump);
      });

      it("should allow changing the mist host as well", async () => {
        const stream = await createAndActivateStream();

        const setActivePayload = {
          active: true,
          startedAt: Date.now(),
          hostName: "other-host",
        };
        const updatedStream = await callSetActive(stream.id, setActivePayload);

        expect(updatedStream.isActive).toBe(true);
        expect(updatedStream.lastSeen).toBeGreaterThan(stream.lastSeen);
        expect(updatedStream.mistHost).toEqual(setActivePayload.hostName);
      });

      it("should disallow changing record when steam is active", async () => {
        const stream = await createAndActivateStream();

        let res = await client.patch(`/stream/${stream.id}`, {
          record: false,
        });
        expect(res.status).toBe(400);
        let json = await res.json();
        expect(json.errors[0]).toContain("cannot change 'record' field");

        res = await client.patch(`/stream/${stream.id}/record`, {
          record: false,
        });
        expect(res.status).toBe(400);
        json = await res.json();
        expect(json.errors[0]).toContain("cannot change 'record' field");
      });

      it("should disallow changing profiles when steam is active", async () => {
        const stream = await createAndActivateStream();

        let res = await client.patch(`/stream/${stream.id}`, {
          profiles: [],
        });
        expect(res.status).toBe(400);
        let json = await res.json();
        expect(json.errors[0]).toContain("cannot change 'profiles' field");
      });
    });

    describe("stream patch", () => {
      let msTarget: MultistreamTarget;
      let stream: Stream;
      let patchPath: string;

      beforeEach(async () => {
        msTarget = await server.db.multistreamTarget.fillAndCreate({
          ...mockTarget,
          userId: adminUser.id,
        });
        const res = await client.post("/stream", postMockStream);
        stream = await res.json();
        patchPath = `/stream/${stream.id}`;
      });

      it("should disallow patching other users streams", async () => {
        client.jwtAuth = nonAdminToken;
        const res = await client.patch(patchPath, {});
        expect(res.status).toBe(404);
      });

      it("should allow an empty patch", async () => {
        let res = await client.patch(patchPath, {});
        expect(res.status).toBe(204);

        res = await client.patch(patchPath, {});
        expect(res.status).toBe(204);
      });

      it("should allow patch of creator ID", async () => {
        const res = await client.patch(patchPath, {
          creatorId: "0xjest",
        });
        expect(res.status).toBe(204);

        await expect(db.stream.get(stream.id)).resolves.toMatchObject({
          creatorId: { type: "unverified", value: "0xjest" },
        });
      });

      it("should allow patch of playbackPolicy", async () => {
        const res = await client.patch(patchPath, {
          playbackPolicy: {
            type: "public",
          },
        });
        expect(res.status).toBe(204);
      });
      it("should disallow lit playbackPolicy on streams", async () => {
        const res = await client.patch(patchPath, {
          playbackPolicy: {
            type: "lit_signing_condition",
          },
        });
        expect(res.status).toBe(400);
      });

      it("should disallow additional fields", async () => {
        const res = await client.patch(patchPath, {
          name: "the stream name is immutable",
        });
        expect(res.status).toBe(422);
        const json = await res.json();
        expect(json.errors[0]).toContain("additionalProperties");
      });

      it("should validate field types", async () => {
        const testTypeErr = async (payload: any) => {
          let res = await client.patch(patchPath, payload);
          expect(res.status).toBe(422);
          const json = await res.json();
          expect(json.errors[0]).toContain(`"type"`);
        };

        await testTypeErr({ record: "true" });
        await testTypeErr({ suspended: "not even a boolean string" });
        await testTypeErr({
          multistream: { targets: { profile: "a", id: "b" } },
        });
        await testTypeErr({ multistream: { targets: [{ profile: 123 }] } });
      });

      it("should validate url format", async () => {
        let res = await client.patch(patchPath, {
          multistream: {
            targets: [
              {
                profile: "test_stream_360p",
                spec: { url: "rtmps://almost.url.but@" },
              },
            ],
          },
        });
        expect(res.status).toBe(422);
        const json = await res.json();
        expect(json.errors[0]).toContain("Bad URL");
      });

      it("should reject references to other users multistream targets", async () => {
        const nonAdminTarget = await server.db.multistreamTarget.fillAndCreate({
          ...mockTarget,
          userId: nonAdminUser.id,
        });
        const res = await client.patch(patchPath, {
          multistream: {
            targets: [{ profile: "test_stream_360p", id: nonAdminTarget.id }],
          },
        });
        expect(res.status).toBe(400);
        const json = await res.json();
        expect(json.errors[0]).toContain(`multistream target not found`);
      });

      const testPatchField = async (patch: StreamPatchPayload) => {
        const res = await client.patch(patchPath, patch);
        expect(res.status).toBe(204);

        let patched = await server.db.stream.get(stream.id);
        patched = server.db.stream.addDefaultFields(patched);
        expect(patched).not.toEqual(stream);
        expect(patched).toEqual({ ...stream, ...patch });
      };

      it("should patch record field", async () => {
        await testPatchField({ record: true });
      });

      it("should patch profiles field", async () => {
        await testPatchField({ profiles: [] });
      });

      it("should patch suspended field", async () => {
        await testPatchField({ suspended: true });
      });
      it("should patch multistream targets", async () => {
        await testPatchField({
          multistream: {
            targets: [{ profile: "test_stream_360p", id: msTarget.id }],
          },
        });
      });
      it("should also create inline msTargets", async () => {
        const res = await client.patch(patchPath, {
          multistream: {
            targets: [{ profile: "test_stream_360p", spec: mockTarget }],
          },
        });
        expect(res.status).toBe(204);

        let patched = await server.db.stream.get(stream.id);
        patched = server.db.stream.addDefaultFields(patched);
        const createdPtId = patched.multistream.targets[0].id;
        expect(patched).toEqual({
          ...stream,
          multistream: {
            targets: [{ profile: "test_stream_360p", id: createdPtId }],
          },
        });

        const savedPt = await server.db.multistreamTarget.get(createdPtId);
        expect(savedPt.userId).toEqual(adminUser.id);
      });
    });

    it("should get own streams with non-admin user", async () => {
      const source = [];
      for (let i = 0; i < 9; i += 1) {
        const document = {
          id: i + uuid(), // sort objects
          kind: "stream",
          userId: i < 7 ? nonAdminUser.id : undefined,
          deleted: i < 3 ? true : undefined,
        };
        await server.store.create(document);
        const res = await client.get(`/stream/${document.id}`);
        expect(res.status).toBe(200);
        source.push(await res.json());
      }
      client.jwtAuth = nonAdminToken;

      const res = await client.get(`/stream/user/${nonAdminUser.id}?limit=3`);
      expect(res.status).toBe(200);
      const streams = await res.json();
      expect(streams.length).toEqual(3);
      expect(streams[0]).toEqual(source[3]);
      expect(streams[0].userId).toEqual(nonAdminUser.id);
      expect(res.headers.raw().link).toBeDefined();
      expect(res.headers.raw().link.length).toBe(1);
      const [nextLink] = res.headers.raw().link[0].split(">");
      const si = nextLink.indexOf(`/stream/user/`);
      const nextRes = await client.get(nextLink.slice(si));
      expect(nextRes.status).toBe(200);
      const nextStreams = await nextRes.json();
      expect(nextStreams.length).toEqual(1);
      expect(nextStreams[0]).toEqual(source[6]);
      expect(nextStreams[0].userId).toEqual(nonAdminUser.id);
    });

    it("should not get streams with non-admin user", async () => {
      for (let i = 0; i < 5; i += 1) {
        const document = {
          id: uuid(),
          kind: "stream",
          userId: i < 3 ? nonAdminUser.id : undefined,
        };
        await server.store.create(document);
        const res = await client.get(`/stream/${document.id}`);
        expect(res.status).toBe(200);
      }
      client.jwtAuth = nonAdminToken;

      const res = await client.get(`/stream`);
      expect(res.status).toBe(200);
      const streams = await res.json();
      expect(Array.isArray(streams)).toBe(true);
      expect(streams).toHaveLength(3);
      expect(streams[0].userId).toBe(nonAdminUser.id);
    });

    it("should not accept empty body for creating a stream", async () => {
      const res = await client.post("/stream", null);
      expect(res.status).toBe(422);
    });

    it("should not accept additional properties for creating a stream", async () => {
      const postMockLivepeerStream = JSON.parse(JSON.stringify(postMockStream));
      postMockLivepeerStream.livepeer = "livepeer";
      const res = await client.post("/stream", { ...postMockLivepeerStream });
      expect(res.status).toBe(422);
      const stream = await res.json();
      expect(stream.id).toBeUndefined();
    });
  });

  describe("stream endpoint with api key", () => {
    beforeEach(async () => {
      for (let i = 0; i < 5; i += 1) {
        const document = {
          id: uuid(),
          kind: "stream",
          userId: i < 3 ? nonAdminUser.id : undefined,
        };
        await server.store.create(document);
        const res = await client.get(`/stream/${document.id}`);
        expect(res.status).toBe(200);
      }
      client.jwtAuth = "";
    });

    it("should get own streams", async () => {
      client.apiKey = nonAdminApiKey;
      let res = await client.get(`/stream/user/${nonAdminUser.id}`);
      expect(res.status).toBe(200);
      const streams = await res.json();
      expect(streams.length).toEqual(3);
      expect(streams[0].userId).toEqual(nonAdminUser.id);
    });

    it("should delete stream", async () => {
      client.apiKey = nonAdminApiKey;
      let res = await client.get(`/stream/user/${nonAdminUser.id}`);
      expect(res.status).toBe(200);
      const streams = await res.json();
      expect(streams.length).toEqual(3);
      expect(streams[0].userId).toEqual(nonAdminUser.id);
      let dres = await client.delete(`/stream/${streams[0].id}`);
      expect(dres.status).toBe(204);
      let get2 = await client.delete(`/stream/${streams[0].id}`);
      expect(get2.status).toBe(404);
      let res2 = await client.get(`/stream/user/${nonAdminUser.id}`);
      expect(res2.status).toBe(200);
      const streams2 = await res2.json();
      expect(streams2.length).toEqual(2);
    });

    it("should not get others streams", async () => {
      client.apiKey = nonAdminApiKey;
      let res = await client.get(`/stream/user/otherUserId`);
      expect(res.status).toBe(403);
    });
  });

  describe("incoming hooks", () => {
    let stream: Stream;
    let data;
    let res;

    beforeEach(async () => {
      const id = uuid();
      stream = {
        id,
        playbackId: await generateUniquePlaybackId(id),
        kind: "stream",
        name: "the-stream",
        userId: nonAdminUser.id,
        presets: ["P720p30fps16x9", "P360p30fps4x3", "P144p30fps16x9"],
        objectStoreId: mockStore.id,
      };
      await server.store.create(stream);
    });

    describe("auth webhook", () => {
      const happyCases = [
        `rtmp://56.13.68.32/live/STREAM_ID`,
        `http://localhost/live/STREAM_ID/12354.ts`,
        `https://example.com/live/STREAM_ID/0.ts`,
        `/live/STREAM_ID/99912938429430820984294083.ts`,
      ];

      for (let url of happyCases) {
        it(`should succeed for ${url}`, async () => {
          url = url.replace("STREAM_ID", stream.id);
          res = await client.post("/stream/hook", { url });
          expect(res.status).toBe(200);
          data = await res.json();
          expect(data.presets).toEqual(stream.presets);
          expect(data.objectStore).toEqual(mockStore.url);
        });
      }

      const sadCases: [number, string][] = [
        [422, `rtmp://localhost/live/foo/bar/extra`],
        [422, `http://localhost/live/foo/bar/extra/extra2/13984.ts`],
        [422, "nonsense://localhost/live"],
        [401, `https://localhost/live`],
        [404, `https://localhost/notlive/STREAM_ID/1324.ts`],
        [404, `rtmp://localhost/notlive/STREAM_ID`],
        [404, `rtmp://localhost/live/nonexists`],
        [404, `https://localhost/live/notexists/1324.ts`],
      ];

      for (let [status, url] of sadCases) {
        it(`should return ${status} for ${url}`, async () => {
          url = url.replace("STREAM_ID", stream.id);
          res = await client.post("/stream/hook", { url });
          expect(res.status).toBe(status);
        });
      }

      it("should reject missing urls", async () => {
        res = await client.post("/stream/hook", {});
        expect(res.status).toBe(422);
      });

      describe("authorization", () => {
        let url: string;

        beforeEach(() => {
          url = happyCases[0].replace("STREAM_ID", stream.id);
        });

        it("should not accept non-admin users", async () => {
          client.jwtAuth = nonAdminToken;
          res = await client.post("/stream/hook", { url });
          expect(res.status).toBe(403);
          data = await res.json();
          expect(data.errors[0]).toContain("admin");
        });

        const testBasic = async (
          userPassword: string,
          statusCode: number,
          error?: string
        ) => {
          client.jwtAuth = undefined;
          client.basicAuth = userPassword;
          res = await client.post("/stream/hook", { url });
          expect(res.status).toBe(statusCode);
          if (error) {
            data = await res.json();
            expect(data.errors[0]).toEqual(error);
          }
        };

        it("should parse basic auth", async () => {
          await testBasic("hey:basic", 401, "no token basic found");
        });

        it("should accept valid token in basic auth", async () => {
          await testBasic(`${adminUser.id}:${adminApiKey}`, 200);
        });

        it("should only accept token with corresponding user id", async () => {
          await testBasic(
            `${nonAdminUser.id}:${adminApiKey}`,
            401,
            expect.stringMatching(/no token .+ found/)
          );
        });

        it("should still only accept admin users", async () => {
          await testBasic(
            `${nonAdminUser.id}:${nonAdminApiKey}`,
            403,
            expect.stringContaining("admin")
          );
        });
      });
    });

    describe("stream health hook", () => {
      let stream: Stream;

      const samplePayload = (isActive: boolean, isHealthy: boolean) => ({
        stream_name: "video+" + stream.playbackId,
        session_id: "sampleSessionId",
        is_active: isActive,
        is_healthy: isHealthy,
        tracks: {
          track1: {
            codec: "h264",
            kbits: 1000,
            keys: { frames_min: 142, frames_max: 420 },
            fpks: 30,
            height: 720,
            width: 1280,
          },
        },
        extra: { jitter: 123 },
        issues: isHealthy ? undefined : "Some complex error message",
        human_issues: isHealthy ? undefined : ["Under the weather"],
      });

      const sendStreamHealthHook = async (payload: StreamHealthPayload) => {
        const res = await client.post("/stream/hook/health", payload);
        expect(res.status).toBe(204);
        const stream = await server.db.stream.getByPlaybackId(
          payload.stream_name.split("+", 2)[1]
        );
        return stream;
      };

      beforeEach(async () => {
        // Create a sample stream
        client.jwtAuth = null;
        client.apiKey = adminApiKey;
        const res = await client.post("/stream", {
          ...postMockStream,
          name: "videorec+samplePlaybackId",
        });
        expect(res.status).toBe(201);
        stream = await res.json();
        expect(stream.id).toBeDefined();
      });

      it("updates the stream's isHealthy and issues fields", async () => {
        const payload = samplePayload(true, false);
        const updatedStream = await sendStreamHealthHook(payload);

        expect(updatedStream.isHealthy).toBe(false);
        // it should send the human issues to the stream issues field
        expect(updatedStream.issues).toEqual(["Under the weather"]);
      });

      it("resets the issues field when the stream becomes healthy", async () => {
        let payload = samplePayload(true, false);
        await sendStreamHealthHook(payload);

        payload = samplePayload(true, true);
        const updatedStream = await sendStreamHealthHook(payload);

        expect(updatedStream.isHealthy).toBe(true);
        if (updatedStream.issues) {
          expect(updatedStream.issues.length).toEqual(0);
        } else {
          expect(updatedStream.issues).toBeNull();
        }
      });

      it("clears stream's isHealthy and issues fields when is_active is false", async () => {
        let payload = samplePayload(true, false);
        await sendStreamHealthHook(payload);

        payload = samplePayload(false, false);
        const updatedStream = await sendStreamHealthHook(payload);

        expect(updatedStream.isHealthy).toBeNull();
        if (updatedStream.issues) {
          expect(updatedStream.issues.length).toEqual(0);
        } else {
          expect(updatedStream.issues).toBeNull();
        }
      });

      it("updates the stream's lastSeen field", async () => {
        const timeBeforeUpdate = Date.now();
        const payload = samplePayload(true, true);
        const updatedStream = await sendStreamHealthHook(payload);

        expect(updatedStream.lastSeen).toBeGreaterThan(timeBeforeUpdate);
      });

      it("updates the session as well when it exists", async () => {
        const payload = samplePayload(true, false);

        // Create a sample session associated with the stream
        const session = {
          id: payload.session_id,
          name: payload.stream_name,
          streamId: stream.id,
          lastSeen: Date.now(),
        };
        await db.session.create(session);

        // Send a stream health hook payload
        await sendStreamHealthHook(payload);

        // Check if the session is updated as well
        const updatedSession = await db.session.get("sampleSessionId");
        expect(updatedSession.isHealthy).toBe(false);
        expect(updatedSession.issues).toEqual(["Under the weather"]);
        expect(updatedSession.lastSeen).toBeGreaterThan(session.lastSeen);
      });

      it("throws a NotFoundError when the stream is not found", async () => {
        const payload = {
          ...samplePayload(true, true),
          stream_name: "videorec+nonexistentPlaybackId",
        };
        const res = await client.post("/stream/hook/health", payload);

        expect(res.status).toBe(404);
        await expect(res.json()).resolves.toMatchObject({
          errors: [expect.stringContaining("stream not found")],
        });
      });
    });

    describe("detection webhook", () => {
      it("should return an error if no manifest ID provided", async () => {
        res = await client.post("/stream/hook/detection", {});
        expect(res.status).toBe(422);
        data = await res.json();
        expect(data.errors[0]).toContain(`\"required\"`);
      });

      it("should return an error if stream doesn't exist", async () => {
        const id = uuid();
        res = await client.post("/stream/hook/detection", {
          manifestID: id,
          seqNo: 1,
          sceneClassification: [],
        });
        expect(res.status).toBe(404);
        data = await res.json();
        expect(data.errors[0]).toEqual("stream not found");
      });

      it("should allow for content detection on ids instead of playbackIds", async () => {
        res = await client.post("/stream/hook/detection", {
          manifestID: stream.id,
          seqNo: 1,
          sceneClassification: [],
        });
        expect(res.status).toBe(204);
      });

      it("should only accept a scene classification array", async () => {
        res = await client.post("/stream/hook/detection", {
          manifestID: "-",
          seqNo: 1,
          sceneClassification: { shouldBe: "array" },
        });
        expect(res.status).toBe(422);
        data = await res.json();
        expect(data.errors[0]).toContain(`\"type\"`);
      });

      describe("emitted event", () => {
        let webhookServer: AuxTestServer;
        let hookSem: ReturnType<typeof semaphore>;
        let hookPayload: any;
        let genMockWebhook: () => DBWebhook;

        beforeAll(async () => {
          webhookServer = await startAuxTestServer();
          webhookServer.app.use(bodyParserJson());
          webhookServer.app.post(
            "/captain/hook",
            bodyParserJson(),
            (req, res) => {
              hookPayload = req.body;
              hookSem.release();
              res.status(204).end();
            }
          );
          genMockWebhook = () => ({
            id: uuid(),
            userId: nonAdminUser.id,
            name: "detection-webhook",
            kind: "webhook",
            createdAt: Date.now(),
            events: ["stream.detection"],
            url: `http://localhost:${webhookServer.port}/captain/hook`,
          });
        });

        afterAll(() => webhookServer.close());

        beforeEach(async () => {
          hookSem = semaphore();
          hookPayload = undefined;

          client.jwtAuth = nonAdminToken;
          const res = await client.post("/stream", postMockStream);
          expect(res.status).toBe(201);
          stream = await res.json();
          // Hooks can only be called by admin users
          client.jwtAuth = adminToken;
        });

        it("should return success if no webhook registered", async () => {
          res = await client.post("/stream/hook/detection", {
            manifestID: stream.playbackId,
            seqNo: 1,
            sceneClassification: [],
          });
          expect(res.status).toBe(204);
        });

        it("should propagate event to registered webhook", async () => {
          const sceneClassification = [
            { name: "soccer", probability: 0.7 },
            { name: "adult", probability: 0.68 },
          ];
          const webhookObj = await server.db.webhook.create(genMockWebhook());
          const now = Date.now();
          res = await client.post("/stream/hook/detection", {
            manifestID: stream.playbackId,
            seqNo: 1,
            sceneClassification,
          });
          expect(res.status).toBe(204);

          await hookSem.wait(3000);
          expect(hookPayload).toBeDefined();
          expect(hookPayload.createdAt).toBeGreaterThanOrEqual(now);
          expect(hookPayload.timestamp).toBeGreaterThanOrEqual(now);
          delete hookPayload.createdAt;
          delete hookPayload.timestamp;
          expect(hookPayload).toEqual({
            id: expect.stringMatching(uuidRegex),
            webhookId: webhookObj.id,
            event: "stream.detection",
            stream: { ...stream, streamKey: undefined },
            payload: { sceneClassification, seqNo: 1 },
          });
        });
      });
    });
  });

  describe("active clean-up", () => {
    let webhookServer: AuxTestServer;
    let hookSem: ReturnType<typeof semaphore>;
    let hookPayload: any;

    beforeAll(async () => {
      webhookServer = await startAuxTestServer();
      webhookServer.app.use(bodyParserJson());
      webhookServer.app.post("/captain/hook", bodyParserJson(), (req, res) => {
        hookPayload = req.body;
        hookSem.release();
        res.status(204).end();
      });
    });

    afterAll(() => webhookServer.close());

    beforeEach(async () => {
      hookPayload = undefined;
      hookSem = semaphore();

      client.jwtAuth = nonAdminToken;
      await client.post("/webhook", {
        name: "stream-idle-hook",
        events: ["stream.idle"],
        url: `http://localhost:${webhookServer.port}/captain/hook`,
      });
    });

    const waitHookCalled = async () => {
      await hookSem.wait(3000);
      expect(hookPayload).toBeDefined();
      hookSem = semaphore();
    };

    it("should not clean streams that are still active", async () => {
      let res = await client.post("/stream", { ...postMockStream });
      expect(res.status).toBe(201);
      const stream = await res.json();
      await db.stream.update(stream.id, {
        isActive: true,
        lastSeen: Date.now() - ACTIVE_TIMEOUT / 2,
      });

      client.jwtAuth = adminToken;
      res = await client.post(`/stream/job/active-cleanup`);
      expect(res.status).toBe(200);
      const { cleanedUp } = await res.json();
      expect(cleanedUp).toHaveLength(0);
    });

    it("should clean streams that are active but lost", async () => {
      let res = await client.post("/stream", { ...postMockStream });
      expect(res.status).toBe(201);
      const stream = await res.json();
      await db.stream.update(stream.id, {
        isActive: true,
        lastSeen: Date.now() - ACTIVE_TIMEOUT - 1,
      });

      client.jwtAuth = adminToken;
      res = await client.post(`/stream/job/active-cleanup`);
      expect(res.status).toBe(200);
      const { cleanedUp } = await res.json();
      expect(cleanedUp).toHaveLength(1);
      expect(cleanedUp[0].id).toEqual(stream.id);

      await waitHookCalled();

      const updatedStream = await db.stream.get(stream.id);
      expect(updatedStream.isActive).toBe(false);
    });

    it("should clean multiple streams at once, respecting limit", async () => {
      for (let i = 0; i < 3; i++) {
        let res = await client.post("/stream", { ...postMockStream });
        expect(res.status).toBe(201);
        const stream = await res.json();
        await db.stream.update(stream.id, {
          isActive: true,
          lastSeen: Date.now() - ACTIVE_TIMEOUT - 1,
        });
      }

      client.jwtAuth = adminToken;
      const res = await client.post(`/stream/job/active-cleanup?limit=2`);
      expect(res.status).toBe(200);
      const { cleanedUp } = await res.json();
      expect(cleanedUp).toHaveLength(2);
    });

    it("should clean lost sessions whose parents are not active", async () => {
      let res = await client.post("/stream", { ...postMockStream });
      expect(res.status).toBe(201);
      let stream: Stream = await res.json();

      const sessionId = uuid();
      res = await client.post(
        `/stream/${stream.id}/stream?sessionId=${sessionId}`,
        {
          name: `video+${stream.playbackId}`,
        }
      );
      expect(res.status).toBe(201);
      const child: Stream = await res.json();

      await db.stream.update(child.id, {
        isActive: true,
        lastSeen: Date.now() - ACTIVE_TIMEOUT - 1,
      });
      stream = await db.stream.get(stream.id);
      expect(stream.isActive).toBe(false);

      client.jwtAuth = adminToken;
      res = await client.post(`/stream/job/active-cleanup`);
      expect(res.status).toBe(200);
      const { cleanedUp } = await res.json();
      expect(cleanedUp).toHaveLength(1);
      expect(cleanedUp[0].id).toEqual(child.id);
    });

    it("cleans only the parent if both parent and child are lost", async () => {
      let res = await client.post("/stream", { ...postMockStream });
      expect(res.status).toBe(201);
      let stream: Stream = await res.json();

      const sessionId = uuid();
      res = await client.post(
        `/stream/${stream.id}/stream?sessionId=${sessionId}`,
        {
          name: `video+${stream.playbackId}`,
        }
      );
      expect(res.status).toBe(201);
      const child: Stream = await res.json();

      await db.stream.update(child.id, {
        isActive: true,
        lastSeen: Date.now() - ACTIVE_TIMEOUT - 1,
      });
      await db.stream.update(stream.id, {
        isActive: true,
        lastSeen: Date.now() - ACTIVE_TIMEOUT - 1,
      });

      client.jwtAuth = adminToken;
      res = await client.post(`/stream/job/active-cleanup`);
      expect(res.status).toBe(200);
      const { cleanedUp } = await res.json();
      expect(cleanedUp).toHaveLength(1);
      expect(cleanedUp[0].id).toEqual(stream.id);
    });
  });

  describe("profiles", () => {
    let stream: Stream;
    let fractionalStream: Stream;
    let gopStream: Stream;
    let profileStream: Stream;

    beforeEach(async () => {
      client.jwtAuth = nonAdminToken;

      stream = {
        name: "test stream",
        profiles: [
          {
            name: "1080p",
            bitrate: 6000000,
            fps: 30,
            width: 1920,
            height: 1080,
          },
          {
            name: "720p",
            bitrate: 2000000,
            fps: 30,
            width: 1280,
            height: 720,
          },
          {
            name: "360p",
            bitrate: 500000,
            fps: 30,
            width: 640,
            height: 360,
          },
        ],
      };
      fractionalStream = {
        ...stream,
        profiles: [
          {
            name: "1080p29.97",
            bitrate: 6000000,
            fps: 30000,
            fpsDen: 1001,
            width: 1920,
            height: 1080,
          },
        ],
      };
      gopStream = {
        ...stream,
        profiles: [
          {
            ...stream.profiles[0],
            gop: "2.0",
          },
          {
            ...stream.profiles[1],
            gop: "0",
          },
          {
            ...stream.profiles[2],
            gop: "intra",
          },
        ],
      };

      profileStream = {
        ...stream,
        profiles: [
          {
            ...stream.profiles[0],
            profile: "H264Baseline",
          },
          {
            ...stream.profiles[1],
            profile: "H264High",
          },
          {
            ...stream.profiles[2],
            profile: "H264ConstrainedHigh",
          },
        ],
      };
    });

    it("should handle profiles, including fractional fps, gops, and h264 profiles", async () => {
      for (const testStream of [
        stream,
        fractionalStream,
        gopStream,
        profileStream,
      ]) {
        const res = await client.post("/stream", testStream);
        expect(res.status).toBe(201);
        const data = await res.json();
        expect(data.profiles).toEqual(testStream.profiles);
        client.jwtAuth = adminToken;
        const hookRes = await client.post("/stream/hook", {
          url: `https://example.com/live/${data.id}/0.ts`,
        });
        expect(hookRes.status).toBe(200);
        const hookData = await hookRes.json();
        expect(hookData.profiles).toEqual(
          testStream.profiles.map((profile) => {
            return {
              profile: "H264ConstrainedHigh",
              ...profile,
            };
          })
        );
      }
    });

    it("should set default profiles if none provided", async () => {
      const res = await client.post("/stream", {
        ...stream,
        profiles: undefined,
      });
      expect(res.status).toBe(201);
      const data = (await res.json()) as DBStream;
      expect(data.profiles).not.toEqual(stream.profiles);
      expect(data.profiles.map((p) => p.name).sort()).toEqual([
        "240p0",
        "360p0",
        "480p0",
        "720p0",
      ]);
    });

    it("should reject profiles we do not have", async () => {
      const badStream = {
        ...profileStream,
        profiles: [...profileStream.profiles],
      };
      badStream.profiles[0] = {
        ...profileStream.profiles[0],
        profile: "VP8OrSomethingIDK" as any,
      };
      const res = await client.post("/stream", badStream);
      expect(res.status).toBe(422);
    });
  });

  describe("user sessions", () => {
    it("should join sessions", async () => {
      // create parent stream
      let res = await client.post(`/stream`, smallStream);
      expect(res.status).toBe(201);
      const parent = await res.json();
      expect(parent.record).toEqual(true);
      // create child stream
      const sessionId = "181cb15c-7c4c-424c-9216-eb94f6870325";
      res = await client.post(
        `/stream/${parent.id}/stream?sessionId=${sessionId}`,
        {
          ...smallStream,
          name: "stream1",
        }
      );
      expect(res.status).toBe(201);
      let stream1 = await res.json();
      expect(stream1.record).toEqual(true);
      expect(stream1.parentId).toEqual(parent.id);
      expect(stream1.sessionId).toEqual(sessionId);
      // add some usage and lastSeen
      const data = {
        lastSeen: Date.now(),
        sourceBytes: 1,
        transcodedBytes: 2,
        sourceSegments: 3,
        transcodedSegments: 4,
        sourceSegmentsDuration: 1.5,
        transcodedSegmentsDuration: 2.5,
        recordObjectStoreId: "mock_store",
      };
      await server.db.stream.update(stream1.id, data);
      await server.db.session.update(sessionId, data);
      await db.asset.create({
        id: sessionId,
        playbackId: "playback_id",
        source: { type: "recording", sessionId: sessionId },
        status: { phase: "ready", updatedAt: Date.now() },
        name: `live-12345`,
        objectStoreId: "mock_store",
        files: [
          {
            type: "static_transcoded_mp4",
            path: "output.mp4",
          },
          {
            type: "catalyst_hls_manifest",
            path: "output.m3u8",
          },
        ],
      });

      res = await client.get(`/stream/${stream1.id}`);
      expect(res.status).toBe(200);
      stream1 = await res.json();
      expect(stream1.parentId).toEqual(parent.id);
      expect(stream1.name).toEqual("stream1");
      expect(stream1.transcodedSegments).toEqual(4);

      // get user sessions
      res = await client.get(`/stream/${parent.id}/sessions`);
      expect(res.status).toBe(200);
      let sessions = await res.json();
      expect(sessions).toHaveLength(1);
      expect(sessions[0].id).toEqual(sessionId);
      expect(sessions[0].transcodedSegments).toEqual(4);

      // create second stream re-using the same session
      res = await client.post(
        `/stream/${parent.id}/stream?sessionId=${sessionId}`,
        {
          ...smallStream,
          name: "stream2",
        }
      );
      expect(res.status).toBe(201);
      let stream2 = await res.json();
      expect(stream2.record).toEqual(true);
      expect(stream2.parentId).toEqual(parent.id);
      expect(stream2.partialSession).toBeUndefined();
      expect(stream2.previousSessions).toBeUndefined();
      expect(stream2.sessionId).toEqual(sessionId);
      // add some usage and lastSeen
      const data2 = {
        lastSeen: Date.now(),
        sourceBytes: 5,
        transcodedBytes: 6,
        sourceSegments: 7,
        transcodedSegments: 8,
        sourceSegmentsDuration: 8.5,
        transcodedSegmentsDuration: 9.5,
        recordObjectStoreId: "mock_store",
      };
      await server.db.stream.update(stream2.id, data2);
      await server.db.session.update(sessionId, data2);

      res = await client.get(`/stream/${stream2.id}`);
      expect(res.status).toBe(200);
      stream2 = await res.json();
      expect(stream2.name).toEqual("stream2");
      expect(stream2.parentId).toEqual(parent.id);
      expect(stream2.transcodedSegments).toEqual(8);
      expect(stream2.partialSession).toBeUndefined();
      expect(stream2.previousSessions).toBeUndefined();
      expect(stream2.previousStats).toBeUndefined();

      // get raw second stream, which should also not show any join
      res = await client.get(`/stream/${stream2.id}?raw=1`);
      expect(res.status).toBe(200);
      let stream2r = await res.json();
      expect(stream2r.record).toEqual(true);
      expect(stream2r.parentId).toEqual(parent.id);
      expect(stream2r.previousStats).toBeUndefined();

      await sleep(20);

      res = await client.get(`/stream/${stream1.id}?raw=1`);
      expect(res.status).toBe(200);
      let stream1r = await res.json();
      expect(stream1r.lastSeen).toEqual(stream1.lastSeen);
      expect(stream1r.lastSessionId).toBeUndefined();
      expect(stream1r.partialSession).toBeUndefined();

      res = await client.get(`/stream/${stream1.id}`);
      expect(res.status).toBe(200);
      let stream1n = await res.json();
      expect(stream1n.lastSessionId).toBeUndefined();
      expect(stream1n.createdAt).toEqual(stream1r.createdAt);
      expect(stream1n.lastSeen).toEqual(stream1r.lastSeen);
      expect(stream1n.previousStats).toBeUndefined();
      // sourceSegments should equal to only the first session data
      expect(stream1n.sourceSegments).toEqual(3);

      // get user sessions
      res = await client.get(`/stream/${parent.id}/sessions?forceUrl=1`);
      expect(res.status).toBe(200);
      sessions = await res.json();
      expect(sessions).toHaveLength(1);
      expect(sessions[0].id).toEqual(sessionId);
      expect(sessions[0].recordingUrl).toEqual(
        "http://example-public/playback_id/output.m3u8"
      );
      expect(sessions[0].mp4Url).toEqual(
        "http://example-public/playback_id/output.mp4"
      );
    });
  });
});

const smallStream = {
  name: "small01",
  record: true,
  profiles: [
    {
      fps: 0,
      name: "240p0",
      width: 426,
      height: 240,
      bitrate: 250000,
    },
  ],
};<|MERGE_RESOLUTION|>--- conflicted
+++ resolved
@@ -23,15 +23,12 @@
 import serverPromise, { TestServer } from "../test-server";
 import { semaphore, sleep } from "../util";
 import { generateUniquePlaybackId } from "./generate-keys";
-<<<<<<< HEAD
 import {
   resolvePullUrlFromExistingStreams,
   extractUrlFrom,
   extractRegionFrom,
 } from "./stream";
-=======
 import { ACTIVE_TIMEOUT, extractRegionFrom, extractUrlFrom } from "./stream";
->>>>>>> 4940575b
 
 const uuidRegex = /[0-9a-f]+(-[0-9a-f]+){4}/;
 
