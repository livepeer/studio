import { json as bodyParserJson } from "body-parser";
import { v4 as uuid } from "uuid";

import {
  MultistreamTarget,
  ObjectStore,
  Stream,
  StreamHealthPayload,
  StreamPatchPayload,
  StreamSetActivePayload,
  User,
} from "../schema/types";
import { db } from "../store";
import { DBStream } from "../store/stream-table";
import { DBWebhook } from "../store/webhook-table";
import {
  AuxTestServer,
  TestClient,
  clearDatabase,
  setupUsers,
  startAuxTestServer,
} from "../test-helpers";
import serverPromise, { TestServer } from "../test-server";
import { semaphore, sleep } from "../util";
import { generateUniquePlaybackId } from "./generate-keys";
import {
  ACTIVE_TIMEOUT,
  resolvePullUrlFromExistingStreams,
  extractRegionFrom,
  extractUrlFrom,
} from "./stream";

const uuidRegex = /[0-9a-f]+(-[0-9a-f]+){4}/;

let server: TestServer;
let mockStore: ObjectStore & { kind: string };
let mockTarget: MultistreamTarget;
let mockUser: User;
let mockAdminUser: User;
let mockNonAdminUser: User;
let postMockStream: Stream;
let postMockPullStream: Stream;
// jest.setTimeout(70000)

beforeAll(async () => {
  server = await serverPromise;
  postMockStream = require("./wowza-hydrate.test-data.json").stream;
  delete postMockStream.id;
  delete postMockStream.kind;
  postMockStream.presets = ["P360p30fps16x9", "P144p30fps16x9"];
  postMockStream.renditions = {
    bbb_360p:
      "/stream/305b9fa7-c6b3-4690-8b2e-5652a2556524/P360p30fps16x9.m3u8",
    thesource_bbb: "/stream/305b9fa7-c6b3-4690-8b2e-5652a2556524/source.m3u8",
    random_prefix_bbb_160p:
      "/stream/305b9fa7-c6b3-4690-8b2e-5652a2556524/P144p30fps16x9.m3u8",
  };
  postMockStream.objectStoreId = "mock_store";
  postMockStream.wowza.streamNameGroups = [
    {
      name: "bbb_all",
      renditions: ["thesource_bbb", "bbb_360p", "random_prefix_bbb_160p"],
    },
    {
      name: "bbb_mobile",
      renditions: ["random_prefix_bbb_160p"],
    },
  ];
  postMockPullStream = {
    ...postMockStream,
    pull: {
      source: "https://playback.space/video+7bbb3wee.flv",
    },
  };

  mockUser = {
    email: `mock_user@gmail.com`,
    password: "z".repeat(64),
  };

  mockAdminUser = {
    email: "user_admin@gmail.com",
    password: "x".repeat(64),
  };

  mockNonAdminUser = {
    email: "user_non_admin@gmail.com",
    password: "y".repeat(64),
  };

  mockStore = {
    id: "mock_store",
    url: "https+s3://example.com/bucket-name",
    publicUrl: "http://example-public",
    userId: mockAdminUser.id,
    kind: "object-store",
  };

  mockTarget = {
    url: "rtmps://ultimate.sports.tv/loop/1125fts",
  };
});

afterEach(async () => {
  await clearDatabase(server);
});

describe("controllers/stream", () => {
  let client: TestClient;
  let adminUser: User;
  let adminToken: string;
  let adminApiKey: string;
  let nonAdminUser: User;
  let nonAdminToken: string;
  let nonAdminApiKey: string;

  beforeEach(async () => {
    await server.store.create(mockStore);

    ({
      client,
      adminUser,
      adminToken,
      adminApiKey,
      nonAdminUser,
      nonAdminToken,
      nonAdminApiKey,
    } = await setupUsers(server, mockAdminUser, mockNonAdminUser));
    client.jwtAuth = adminToken;
  });

  describe("basic CRUD with JWT authorization", () => {
    it("should not get streams with no authorization", async () => {
      client.jwtAuth = "";
      for (let i = 0; i < 10; i += 1) {
        const document = {
          id: uuid(),
          kind: "stream",
        };
        await server.store.create(document);
        const res = await client.get(`/stream/${document.id}`);
        expect(res.status).toBe(401);
      }
      const res = await client.get("/stream");
      expect(res.status).toBe(401);
    });

    it("should get all streams with admin authorization", async () => {
      for (let i = 0; i < 5; i += 1) {
        const document = {
          id: uuid(),
          kind: "stream",
          deleted: i > 3 ? true : undefined,
        } as DBStream;
        await server.store.create(document);
        const res = await client.get(`/stream/${document.id}`);
        const stream = await res.json();
        expect(stream).toEqual(server.db.stream.addDefaultFields(document));
      }

      const res = await client.get("/stream");
      expect(res.status).toBe(200);
      const streams = await res.json();
      expect(streams.length).toEqual(4);
      const resAll = await client.get("/stream?all=1");
      expect(resAll.status).toBe(200);
      const streamsAll = await resAll.json();
      expect(streamsAll.length).toEqual(5);
    });

    it("should not get empty list with next page", async () => {
      const sources = [];
      for (let i = 0; i < 5; i += 1) {
        const document = {
          id: i + uuid(), // object should be sorted for this test to work as intended
          kind: "stream",
          deleted: i < 3 ? true : undefined,
        } as DBStream;
        await server.store.create(document);
        const res = await client.get(`/stream/${document.id}`);
        const stream = await res.json();
        expect(stream).toEqual(server.db.stream.addDefaultFields(document));
        sources.push(stream);
      }

      const res = await client.get("/stream?limit=3");
      expect(res.status).toBe(200);
      const streams = await res.json();
      expect(streams.length).toEqual(2);
      sources[3].user = {};
      sources[4].user = {};
      expect(streams[0]).toStrictEqual(sources[3]);
      expect(streams[1]).toStrictEqual(sources[4]);
    });

    it("should get some of the streams & get a working next Link", async () => {
      for (let i = 0; i < 13; i += 1) {
        const document = {
          id: uuid(),
          kind: "stream",
        } as DBStream;
        await server.store.create(document);
        const res = await client.get(`/stream/${document.id}`);
        const stream = await res.json();
        expect(stream).toEqual(server.db.stream.addDefaultFields(document));
      }
      const res = await client.get(`/stream?limit=11`);
      const streams = await res.json();
      expect(res.headers.raw().link).toBeDefined();
      expect(res.headers.raw().link.length).toBe(1);
      expect(streams.length).toEqual(11);
    });

    it("should reject streams with object stores that do not exist", async () => {
      await db.objectStore.delete(mockStore.id);

      const res = await client.post("/stream", { ...postMockStream });
      expect(res.status).toBe(400);
    });

    describe("stream creation validation", () => {
      let msTarget: MultistreamTarget;

      beforeEach(async () => {
        msTarget = await server.db.multistreamTarget.fillAndCreate({
          ...mockTarget,
          userId: adminUser.id,
        });
      });

      it("should reject multistream targets without a profile", async () => {
        const res = await client.post("/stream", {
          ...postMockStream,
          multistream: { targets: [{ id: msTarget.id }] },
        });
        expect(res.status).toBe(422);
      });

      it("should reject multistream targets referencing an inexistent profile", async () => {
        const res = await client.post("/stream", {
          ...postMockStream,
          multistream: { targets: [{ profile: "hello", id: msTarget.id }] },
        });
        expect(res.status).toBe(400);
        const json = await res.json();
        expect(json.errors[0]).toContain(
          "multistream target profile not found"
        );
      });

      it("should reject multistream targets with an invalid spec", async () => {
        const res = await client.post("/stream", {
          ...postMockStream,
          multistream: {
            targets: [
              {
                profile: "test_stream_360p",
                spec: { name: "this actually needed a url" },
              },
            ],
          },
        });
        expect(res.status).toBe(422);
      });

      it("should reject multistream targets without an id or spec", async () => {
        const res = await client.post("/stream", {
          ...postMockStream,
          multistream: { targets: [{ profile: "test_stream_360p" }] },
        });
        expect(res.status).toBe(400);
        const json = await res.json();
        expect(json.errors[0]).toContain(
          `must have either an "id" or a "spec"`
        );
      });

      it("should reject multistream targets with both an id and a spec", async () => {
        const res = await client.post("/stream", {
          ...postMockStream,
          multistream: {
            targets: [
              {
                profile: "test_stream_360p",
                id: msTarget.id,
                spec: mockTarget,
              },
            ],
          },
        });
        expect(res.status).toBe(400);
        const json = await res.json();
        expect(json.errors[0]).toContain(
          `must have either an "id" or a "spec"`
        );
      });

      it("should reject duplicate multistream targets", async () => {
        let res = await client.post("/stream", {
          ...postMockStream,
          multistream: {
            targets: [
              {
                profile: "test_stream_360p",
                id: msTarget.id,
              },
              {
                profile: "test_stream_360p",
                id: msTarget.id,
              },
            ],
          },
        });
        expect(res.status).toBe(400);
        const json = await res.json();
        expect(json.errors[0]).toContain(
          `multistream target {id,profile} must be unique`
        );

        // Should allow same ID if using different profiles
        res = await client.post("/stream", {
          ...postMockStream,
          multistream: {
            targets: [
              {
                profile: "test_stream_240p",
                id: msTarget.id,
              },
              {
                profile: "test_stream_360p",
                id: msTarget.id,
              },
            ],
          },
        });
        expect(res.status).toBe(201);
      });

      it("should reject references to other users multistream targets", async () => {
        client.jwtAuth = nonAdminToken;
        const res = await client.post("/stream", {
          ...postMockStream,
          multistream: {
            targets: [{ profile: "test_stream_360p", id: msTarget.id }],
          },
        });
        expect(res.status).toBe(400);
        const json = await res.json();
        expect(json.errors[0]).toContain(`multistream target not found`);
      });

      it(`should reject streams with a "source" profile`, async () => {
        const res = await client.post("/stream", {
          ...postMockStream,
          wowza: undefined,
          profiles: [
            {
              name: "source",
              width: 1920,
              height: 1080,
              bitrate: 1024,
              fps: 30,
            },
          ],
        });
        expect(res.status).toBe(400);
        const json = await res.json();
        expect(json.errors[0]).toBe(`profile cannot be named "source"`);
      });

      it("should reject streams with scene classification empty array", async () => {
        const res = await client.post("/stream", {
          ...postMockStream,
          detection: { sceneClassification: [] },
        });
        expect(res.status).toBe(422);
        const data = await res.json();
        expect(data.errors[0]).toContain(`\"minItems\"`);
      });

      it("should reject streams with scene classification empty object", async () => {
        const res = await client.post("/stream", {
          ...postMockStream,
          detection: { sceneClassification: [{}] },
        });
        expect(res.status).toBe(422);
        const data = await res.json();
        expect(data.errors[0]).toContain(`\"required\"`);
      });

      it("should reject streams with inexistent scene classification", async () => {
        const res = await client.post("/stream", {
          ...postMockStream,
          detection: { sceneClassification: [{ name: "animal" }] },
        });
        expect(res.status).toBe(422);
        const data = await res.json();
        expect(data.errors[0]).toContain(`\"enum\"`);
      });
    });

    describe("stream creation", () => {
      let msTarget: MultistreamTarget;

      beforeEach(async () => {
        msTarget = await server.db.multistreamTarget.fillAndCreate({
          ...mockTarget,
          userId: adminUser.id,
        });
      });

      it("should create a stream", async () => {
        const now = Date.now();
        const res = await client.post("/stream", { ...postMockStream });
        expect(res.status).toBe(201);
        const stream = await res.json();
        expect(stream.id).toBeDefined();
        expect(stream.kind).toBe("stream");
        expect(stream.name).toBe("test_stream");
        expect(stream.createdAt).toBeGreaterThanOrEqual(now);
        const document = await server.store.get(`stream/${stream.id}`);
        expect(server.db.stream.addDefaultFields(document)).toEqual(stream);
      });

      it("should create a stream with creator ID", async () => {
        const now = Date.now();
        const res = await client.post("/stream", {
          ...postMockStream,
          creatorId: "jest",
        });
        expect(res.status).toBe(201);
        const stream = await res.json();
        expect(stream.id).toBeDefined();
        expect(stream.creatorId).toEqual({ type: "unverified", value: "jest" });
      });

      it("should create stream with valid multistream target ID", async () => {
        const res = await client.post("/stream", {
          ...postMockStream,
          multistream: {
            targets: [{ profile: "test_stream_360p", id: msTarget.id }],
          },
        });
        expect(res.status).toBe(201);
      });

      it("should create a test user stream", async () => {
        await server.db.user.update(adminUser.id, {
          isTestUser: true,
        });
        const res = await client.post("/stream", {
          ...postMockStream,
        });
        const data = await res.json();
        expect(data.playbackId).toMatch(/.+-test$/);
      });

      it("should create stream with valid detection config", async () => {
        const res = await client.post("/stream", {
          ...postMockStream,
          detection: { sceneClassification: [{ name: "soccer" }] },
        });
        expect(res.status).toBe(201);
      });

      it("should create stream with inline multistream target", async () => {
        const res = await client.post("/stream", {
          ...postMockStream,
          multistream: {
            targets: [
              {
                profile: "test_stream_360p",
                videoOnly: true,
                spec: mockTarget,
              },
            ],
          },
        });
        expect(res.status).toBe(201);
        const created = await res.json();
        const resultMst = created.multistream.targets[0];
        expect(resultMst.profile).toEqual("test_stream_360p");
        expect(resultMst.spec).toBeUndefined();
        expect(resultMst.id).toBeDefined();
        expect(resultMst.id).not.toEqual(msTarget.id);
        expect(resultMst.videoOnly).toBe(true);

        const saved = await server.db.multistreamTarget.get(resultMst.id);
        expect(saved).toBeDefined();
        expect(saved.userId).toEqual(adminUser.id);
      });
    });

    describe("pull stream idempotent creation", () => {
      beforeEach(async () => {
        // TODO: Remove this once experiment is done
        await client.post("/experiment", {
          name: "stream-pull-source",
          audienceUserIds: [adminUser.id],
        });
      });

      it("should require a pull configuration", async () => {
        let res = await client.put("/stream/pull", postMockStream);
        expect(res.status).toBe(400);
        const errors = await res.json();
        expect(errors).toMatchObject({
          errors: [
            expect.stringContaining("stream pull configuration is required"),
          ],
        });

        res = await client.put("/stream/pull", {
          ...postMockStream,
          pull: {}, // an empty object is missing the 'source' field
        });
        expect(res.status).toBe(422);
      });

      it("should create a stream if a pull config is present", async () => {
        const now = Date.now();
        const res = await client.put("/stream/pull", postMockPullStream);
        expect(res.status).toBe(201);
        const stream = await res.json();
        expect(stream.id).toBeDefined();
        expect(stream.kind).toBe("stream");
        expect(stream.name).toBe("test_stream");
        expect(stream.createdAt).toBeGreaterThanOrEqual(now);
        const document = await db.stream.get(stream.id);
        expect(server.db.stream.addDefaultFields(document)).toEqual(stream);
      });

      it("should lock pull for a new stream", async () => {
        // Create stream pull
        const now = Date.now();
        const res = await client.put("/stream/pull", postMockPullStream);
        expect(res.status).toBe(201);
        const stream = await res.json();

        // Request pull lock
        const resLockPull = await client.post(`/stream/${stream.id}/lockPull`);
        expect(resLockPull.status).toBe(204);

        // Check that the pullLockedAt is marked with the correct date
        const res2 = await client.get(`/stream/${stream.id}`);
        expect(res2.status).toBe(200);
        const stream2 = await res2.json();
        expect(stream2.pullLockedAt).toBeGreaterThan(now);
      });

      it("should not lock pull for an active stream", async () => {
        // Create stream pull
        const res = await client.put("/stream/pull", postMockPullStream);
        expect(res.status).toBe(201);
        const stream = await res.json();

        // Mark stream as active
        await db.stream.update(stream.id, {
          isActive: true,
          lastSeen: Date.now(),
        });

        // Requesting pull lock should fail, because the stream is active (so it should be replicated instead of being pulled)
        const reslockPull = await client.post(`/stream/${stream.id}/lockPull`);
        expect(reslockPull.status).toBe(423);
      });

      it("should still lock pull for an active stream that got lost", async () => {
        // Create stream pull
        const res = await client.put("/stream/pull", postMockPullStream);
        expect(res.status).toBe(201);
        const stream = await res.json();

        // Mark stream as active
        await db.stream.update(stream.id, {
          isActive: true,
          lastSeen: Date.now() - 24 * 60 * 60 * 1000,
        });

        // Requesting pull lock should work, because the stream is not actually active (outdated lastSeen)
        const reslockPull = await client.post(`/stream/${stream.id}/lockPull`);
        expect(reslockPull.status).toBe(204);
      });

      it("should not lock pull for already locked pull", async () => {
        // Create stream pull
        const res = await client.put("/stream/pull", postMockPullStream);
        expect(res.status).toBe(201);
        const stream = await res.json();

        // Request pull lock by many processes at the same time, only one should acquire a lock
        const promises = [];
        for (let i = 0; i < 10; i++) {
          promises.push(
            client.post(`/stream/${stream.id}/lockPull`, {
              host: `host-${i}`,
            })
          );
        }
        const resPulls = await Promise.all(promises);
        expect(resPulls.filter((r) => r.status === 204).length).toBe(1);
        expect(resPulls.filter((r) => r.status === 423).length).toBe(9);
      });

      it("should lock pull for already locked pull if lease has expired", async () => {
        // Create stream pull
        const res = await client.put("/stream/pull", postMockPullStream);
        expect(res.status).toBe(201);
        const stream = await res.json();

        // Request pull lock
        const resLockPull = await client.post(`/stream/${stream.id}/lockPull`, {
          leaseTimeout: 1,
        });
        expect(resLockPull.status).toBe(204);

        // Wait until lease has expired
        await sleep(1);

        // Request pull lock should succeed, because the lock lease has expired (so we assume the stream is not being pulled at the moment)
        const resLockPull2 = await client.post(
          `/stream/${stream.id}/lockPull`,
          { leaseTimeout: 1 }
        );
        expect(resLockPull2.status).toBe(204);
      });

      it("should lock pull for already locked pull if host is the same", async () => {
        const host = "some-host";

        // Create stream pull
        const res = await client.put("/stream/pull", postMockPullStream);
        expect(res.status).toBe(201);
        const stream = await res.json();

        // Request pull lock
        const resLockPull = await client.post(`/stream/${stream.id}/lockPull`, {
          host,
        });
        expect(resLockPull.status).toBe(204);

        // Request pull lock should succeed, because the lock lease has expired (so we assume the stream is not being pulled at the moment)
        const resLockPull2 = await client.post(
          `/stream/${stream.id}/lockPull`,
          { host }
        );
        expect(resLockPull2.status).toBe(204);
      });

      it("should release lock when stream is terminated", async () => {
        // Create stream pull
        const res = await client.put("/stream/pull", postMockPullStream);
        expect(res.status).toBe(201);
        const stream = await res.json();

        // Request pull lock
        const resLockPull = await client.post(`/stream/${stream.id}/lockPull`, {
          host: "host-1",
        });
        expect(resLockPull.status).toBe(204);

        // Terminate stream
        await client.delete(`/stream/${stream.id}/terminate`);

        // Request pull lock should succeed, because the lock lease has expired (so we assume the stream is not being pulled at the moment)
        const resLockPull2 = await client.post(
          `/stream/${stream.id}/lockPull`,
          { host: "host-2" }
        );
        expect(resLockPull2.status).toBe(204);
      });

      it("should update a stream if it has the same pull source", async () => {
        let res = await client.put("/stream/pull", postMockPullStream);
        expect(res.status).toBe(201);
        const stream = await res.json();

        const now = Date.now();
        res = await client.put("/stream/pull", {
          ...postMockPullStream,
          name: "updated_stream",
          profiles: [],
        });
        expect(res.status).toBe(200);
        const updatedStream = await res.json();
        expect(updatedStream.id).toBe(stream.id);
        expect(updatedStream.name).toBe("updated_stream");
        expect(updatedStream.profiles).toEqual([]);

        const document = await db.stream.get(stream.id);
        expect(db.stream.addDefaultFields(document)).toEqual(updatedStream);
      });

      it("should fail to dedup streams by a random key", async () => {
        let res = await client.put(
          "/stream/pull?key=invalid",
          postMockPullStream
        );
        expect(res.status).toBe(400);
        const errors = await res.json();
        expect(errors).toMatchObject({
          errors: [expect.stringContaining("key must be one of")],
        });
      });

      it("should fail to dedup streams by creatorId if not provided", async () => {
        let res = await client.put(
          "/stream/pull?key=creatorId",
          postMockPullStream
        );
        expect(res.status).toBe(400);
        const errors = await res.json();
        expect(errors).toMatchObject({
          errors: [expect.stringContaining("must be present in the payload")],
        });
      });

      it("should dedup streams by creatorId if requested", async () => {
        let res = await client.put("/stream/pull?key=creatorId", {
          ...postMockPullStream,
          creatorId: "0xjest",
        });
        expect(res.status).toBe(201);
        const stream = await res.json();

        res = await client.put("/stream/pull", {
          ...postMockPullStream,
          creatorId: "0xjest",
          name: "updated_stream",
          profiles: [],
        });
        expect(res.status).toBe(200);
        const updatedStream = await res.json();
        expect(updatedStream.id).toBe(stream.id);
        expect(updatedStream.name).toBe("updated_stream");
        expect(updatedStream.profiles).toEqual([]);

        const document = await db.stream.get(stream.id);
        expect(db.stream.addDefaultFields(document)).toEqual(updatedStream);
      });

<<<<<<< HEAD
      it("should fix non-standard 480p profiles", async () => {
        let res = await client.put("/stream/pull", {
          ...postMockPullStream,
          presets: undefined,
          renditions: undefined,
          wowza: undefined,
          profiles: [
            {
              name: "480p",
              width: 848,
              height: 480,
              bitrate: 1024,
              fps: 30,
            },
          ],
        });
        expect(res.status).toBe(201);
        const stream = await res.json();

        expect(stream.profiles).toEqual([
          {
            name: "480p",
            width: 854,
            height: 480,
            bitrate: 1024,
            fps: 30, // not mobile, so fps stays the same
          },
        ]);
      });

      it("should fix profiles with fps from mobile streams", async () => {
        let res = await client.put("/stream/pull", {
          ...postMockPullStream,
          presets: undefined,
          renditions: undefined,
          wowza: undefined,
          pull: {
            ...postMockPullStream.pull,
            isMobile: true,
          },
          profiles: [
            {
              name: "480p",
              width: 848,
              height: 480,
              bitrate: 1024,
              fps: 30,
            },
          ],
        });
        expect(res.status).toBe(201);
        const stream = await res.json();

        expect(stream.profiles).toEqual([
          {
            name: "480p",
            width: 854,
            height: 480,
            bitrate: 1024,
            fps: 0,
          },
        ]);
=======
      it("should resolve pull url and region from existing stream", async () => {
        expect(resolvePullUrlFromExistingStreams([])).toStrictEqual(null);
        expect(
          resolvePullUrlFromExistingStreams([{ id: "id-1", name: "stream-1" }])
        ).toStrictEqual(null);
        expect(
          resolvePullUrlFromExistingStreams([
            {
              id: "id-1",
              name: "stream-1",
              pullRegion: "fra",
              pullLockedBy: "fra-prod-catalyst-1.lp-playback.studio",
              pullLockedAt: 1714997385837,
            },
          ])
        ).toStrictEqual(null);
        expect(
          resolvePullUrlFromExistingStreams([
            {
              id: "id-1",
              name: "stream-1",
              pullRegion: "fra",
              pullLockedBy: "fra-prod-catalyst-1.lp-playback.studio",
              pullLockedAt: Date.now() - 2 * 60 * 1000,
            },
          ])
        ).toStrictEqual(null);
        expect(
          resolvePullUrlFromExistingStreams([
            {
              id: "id-1",
              name: "stream-1",
              pullRegion: "",
              pullLockedBy: "fra-prod-catalyst-1.lp-playback.studio",
              pullLockedAt: Date.now(),
            },
          ])
        ).toStrictEqual(null);
        expect(
          resolvePullUrlFromExistingStreams([
            {
              id: "id-1",
              name: "stream-1",
              pullRegion: "fra",
              pullLockedBy: "",
              pullLockedAt: Date.now(),
            },
          ])
        ).toStrictEqual(null);
        expect(
          resolvePullUrlFromExistingStreams([
            {
              id: "id-1",
              name: "stream-1",
              pullRegion: "fra",
              pullLockedBy: "fra-prod-catalyst-1.lp-playback.studio",
              pullLockedAt: Date.now(),
            },
          ])
        ).toStrictEqual({
          pullUrl:
            "https://fra-prod-catalyst-1.lp-playback.studio:443/hls/video+",
          pullRegion: "fra",
        });
        expect(
          resolvePullUrlFromExistingStreams([
            {
              id: "id-1",
              name: "stream-1",
              pullRegion: "fra",
              pullLockedBy: "fra-prod-catalyst-1.lp-playback.studio",
              pullLockedAt: Date.now() - 2 * 60 * 1000,
              lastSeen: Date.now(),
            },
          ])
        ).toStrictEqual({
          pullUrl:
            "https://fra-prod-catalyst-1.lp-playback.studio:443/hls/video+",
          pullRegion: "fra",
        });
>>>>>>> d34e2e1b
      });

      it("should extract host from redirected playback url", async () => {
        expect(
          extractUrlFrom(
            "https://sto-prod-catalyst-0.lp-playback.studio:443/hls/video+not-used-playback/index.m3u8"
          )
        ).toBe("https://sto-prod-catalyst-0.lp-playback.studio:443/hls/video+");
        expect(
          extractUrlFrom(
            "https://mos2-prod-catalyst-0.lp-playback.studio:443/hls/video+not-used-playback/index.m3u8"
          )
        ).toBe(
          "https://mos2-prod-catalyst-0.lp-playback.studio:443/hls/video+"
        );
        expect(
          extractUrlFrom(
            "https://fra-staging-staging-catalyst-0.livepeer.monster:443/hls/video+not-used-playback/index.m3u8"
          )
        ).toBe(
          "https://fra-staging-staging-catalyst-0.livepeer.monster:443/hls/video+"
        );
        expect(
          extractUrlFrom(
            "https://fra-staging-staging-catalyst-0.livepeer.monster:443/hls/video+other-playback/index.m3u8"
          )
        ).toBe(null);
      });
      it("should extract region from redirected playback url", async () => {
        expect(
          extractRegionFrom(
            "https://sto-prod-catalyst-0.lp-playback.studio:443/hls/video+not-used-playback/index.m3u8"
          )
        ).toBe("sto");
        expect(
          extractRegionFrom(
            "https://mos2-prod-catalyst-0.lp-playback.studio:443/hls/video+not-used-playback/index.m3u8"
          )
        ).toBe("mos2");
        expect(
          extractRegionFrom(
            "https://fra-staging-staging-catalyst-0.livepeer.monster:443/hls/video+not-used-playback/index.m3u8"
          )
        ).toBe("fra-staging");
        expect(
          extractRegionFrom(
            "https://fra-staging-staging-catalyst-0.livepeer.monster:443/hls/video+other-playback/index.m3u8"
          )
        ).toBe(null);
      });
    });

    it("should create a stream, delete it, and error when attempting additional delete or replace", async () => {
      const res = await client.post("/stream", { ...postMockStream });
      expect(res.status).toBe(201);
      const stream = await res.json();
      expect(stream.id).toBeDefined();

      const document = await server.store.get(`stream/${stream.id}`);
      expect(server.db.stream.addDefaultFields(document)).toEqual(stream);

      await server.store.delete(`stream/${stream.id}`);
      const deleted = await server.store.get(`stream/${stream.id}`);
      expect(deleted).toBe(null);

      // it should return a NotFound Error when trying to delete a record that doesn't exist
      try {
        await server.store.delete(`stream/${stream.id}`);
      } catch (err) {
        expect(err.status).toBe(404);
      }

      // it should return a NotFound Error when trying to replace a record that doesn't exist
      try {
        await server.store.replace(document);
      } catch (err) {
        expect(err.status).toBe(404);
      }
    });

    it("should create a stream and add a multistream target for it", async () => {
      const res = await client.post("/stream", { ...postMockStream });
      expect(res.status).toBe(201);
      const stream = await res.json();
      expect(stream.id).toBeDefined();

      const document = await server.store.get(`stream/${stream.id}`);
      expect(server.db.stream.addDefaultFields(document)).toEqual(stream);

      const res2 = await client.post(
        `/stream/${stream.id}/create-multistream-target`,
        {
          profile: "source",
          videoOnly: false,
          spec: { name: "target-name", url: "rtmp://test/test" },
        }
      );
      expect(res2.status).toBe(200);
      const body = await res2.json();
      expect(body.id).toBeDefined();
    });

    describe("set active and heartbeat", () => {
      const callSetActive = async (
        streamId: string,
        payload: StreamSetActivePayload
      ) => {
        const res = await client.put(`/stream/${streamId}/setactive`, payload);
        expect(res.status).toBe(204);
        return server.db.stream.get(streamId);
      };

      const createAndActivateStream = async (startedAt?: number) => {
        let res = await client.post("/stream", { ...postMockStream });
        expect(res.status).toBe(201);
        const stream = await res.json();
        expect(stream.id).toBeDefined();
        expect(!!stream.active).toBe(false);

        return callSetActive(stream.id, {
          active: true,
          startedAt: startedAt || Date.now(),
          hostName: "jest-test-runner",
        });
      };

      const expectError = async (streamId: string, msg: string) => {
        const res = await client.put(`/stream/${streamId}/setactive`, {
          active: true,
        });
        expect(res.status).toBe(403);
        const response = await res.json();
        expect(response).toMatchObject({
          errors: [expect.stringContaining(msg)],
        });
      };

      it("should be admin only", async () => {
        client.jwtAuth = nonAdminToken;
        await expectError("1234", "not have admin");
      });

      it("should disallow setting suspended streams or users", async () => {
        client.jwtAuth = nonAdminToken;
        let res = await client.post("/stream", postMockStream);
        expect(res.status).toBe(201);
        const stream = await res.json();

        res = await client.patch(`/stream/${stream.id}`, { suspended: true });
        expect(res.status).toBe(204);

        client.jwtAuth = adminToken;
        await expectError(stream.id, "stream is suspended");

        await db.stream.update(stream.id, { suspended: false });
        await db.user.update(stream.userId, { suspended: true });

        await expectError(stream.id, "user is suspended");

        await db.user.update(stream.userId, { suspended: false });

        // make sure everything works if neither suspended
        await callSetActive(stream.id, { active: true });
      });

      it("should set stream's active field", async () => {
        const startedAt = Date.now();
        const updatedStream = await createAndActivateStream(startedAt);

        expect(updatedStream.isActive).toBe(true);
        expect(updatedStream.lastSeen).toBeGreaterThan(startedAt);
        expect(updatedStream.mistHost).toBe("jest-test-runner");
      });

      it("should disallow turning off active from other host", async () => {
        const stream = await createAndActivateStream();

        const setActivePayload = {
          active: false,
          startedAt: Date.now(),
          hostName: "other-host",
        };
        const updatedStream = await callSetActive(stream.id, setActivePayload);

        expect(updatedStream.isActive).toBe(true);
        expect(updatedStream.lastSeen).toBeLessThan(setActivePayload.startedAt);
        expect(updatedStream.mistHost).not.toEqual(setActivePayload.hostName);
      });

      it("should bump the last seen value", async () => {
        const stream = await createAndActivateStream();
        const timeBeforeBump = Date.now();
        expect(stream.lastSeen).toBeLessThan(timeBeforeBump);

        const setActivePayload = {
          active: true,
          startedAt: stream.lastSeen,
          hostName: stream.mistHost,
        };
        const updatedStream = await callSetActive(stream.id, setActivePayload);

        expect(updatedStream.isActive).toBe(true);
        expect(updatedStream.lastSeen).toBeGreaterThan(timeBeforeBump);
        expect(updatedStream.mistHost).toEqual(setActivePayload.hostName);
      });

      it("heartbeat should bump the last seen value", async () => {
        const stream = await createAndActivateStream();
        const timeBeforeBump = Date.now();
        expect(stream.lastSeen).toBeLessThan(timeBeforeBump);

        const res = await client.post(`/stream/${stream.id}/heartbeat`);

        expect(res.status).toBe(204);
        const updatedStream = await server.db.stream.get(stream.id);
        expect(updatedStream.lastSeen).toBeGreaterThan(timeBeforeBump);
      });

      it("start pull should update lastPullAt", async () => {
        const stream = await createAndActivateStream();
        const timeBeforeBump = Date.now();
        expect(stream.lastSeen).toBeLessThan(timeBeforeBump);

        const res = await client.post(`/stream/${stream.id}/heartbeat`);

        expect(res.status).toBe(204);
        const updatedStream = await server.db.stream.get(stream.id);
        expect(updatedStream.lastSeen).toBeGreaterThan(timeBeforeBump);
      });

      it("should allow changing the mist host as well", async () => {
        const stream = await createAndActivateStream();

        const setActivePayload = {
          active: true,
          startedAt: Date.now(),
          hostName: "other-host",
        };
        const updatedStream = await callSetActive(stream.id, setActivePayload);

        expect(updatedStream.isActive).toBe(true);
        expect(updatedStream.lastSeen).toBeGreaterThan(stream.lastSeen);
        expect(updatedStream.mistHost).toEqual(setActivePayload.hostName);
      });

      it("should disallow changing record when steam is active", async () => {
        const stream = await createAndActivateStream();

        let res = await client.patch(`/stream/${stream.id}`, {
          record: false,
        });
        expect(res.status).toBe(400);
        let json = await res.json();
        expect(json.errors[0]).toContain("cannot change 'record' field");

        res = await client.patch(`/stream/${stream.id}/record`, {
          record: false,
        });
        expect(res.status).toBe(400);
        json = await res.json();
        expect(json.errors[0]).toContain("cannot change 'record' field");
      });

      it("should disallow changing profiles when steam is active", async () => {
        const stream = await createAndActivateStream();

        let res = await client.patch(`/stream/${stream.id}`, {
          profiles: [],
        });
        expect(res.status).toBe(400);
        let json = await res.json();
        expect(json.errors[0]).toContain("cannot change 'profiles' field");
      });
    });

    describe("stream patch", () => {
      let msTarget: MultistreamTarget;
      let stream: Stream;
      let patchPath: string;

      beforeEach(async () => {
        msTarget = await server.db.multistreamTarget.fillAndCreate({
          ...mockTarget,
          userId: adminUser.id,
        });
        const res = await client.post("/stream", postMockStream);
        stream = await res.json();
        patchPath = `/stream/${stream.id}`;
      });

      it("should disallow patching other users streams", async () => {
        client.jwtAuth = nonAdminToken;
        const res = await client.patch(patchPath, {});
        expect(res.status).toBe(404);
      });

      it("should allow an empty patch", async () => {
        let res = await client.patch(patchPath, {});
        expect(res.status).toBe(204);

        res = await client.patch(patchPath, {});
        expect(res.status).toBe(204);
      });

      it("should allow patch of creator ID", async () => {
        const res = await client.patch(patchPath, {
          creatorId: "0xjest",
        });
        expect(res.status).toBe(204);

        await expect(db.stream.get(stream.id)).resolves.toMatchObject({
          creatorId: { type: "unverified", value: "0xjest" },
        });
      });

      it("should allow patch of playbackPolicy", async () => {
        const res = await client.patch(patchPath, {
          playbackPolicy: {
            type: "public",
          },
        });
        expect(res.status).toBe(204);
      });
      it("should disallow lit playbackPolicy on streams", async () => {
        const res = await client.patch(patchPath, {
          playbackPolicy: {
            type: "lit_signing_condition",
          },
        });
        expect(res.status).toBe(400);
      });

      it("should disallow additional fields", async () => {
        const res = await client.patch(patchPath, {
          name: "the stream name is immutable",
        });
        expect(res.status).toBe(422);
        const json = await res.json();
        expect(json.errors[0]).toContain("additionalProperties");
      });

      it("should validate field types", async () => {
        const testTypeErr = async (payload: any) => {
          let res = await client.patch(patchPath, payload);
          expect(res.status).toBe(422);
          const json = await res.json();
          expect(json.errors[0]).toContain(`"type"`);
        };

        await testTypeErr({ record: "true" });
        await testTypeErr({ suspended: "not even a boolean string" });
        await testTypeErr({
          multistream: { targets: { profile: "a", id: "b" } },
        });
        await testTypeErr({ multistream: { targets: [{ profile: 123 }] } });
      });

      it("should validate url format", async () => {
        let res = await client.patch(patchPath, {
          multistream: {
            targets: [
              {
                profile: "test_stream_360p",
                spec: { url: "rtmps://almost.url.but@" },
              },
            ],
          },
        });
        expect(res.status).toBe(422);
        const json = await res.json();
        expect(json.errors[0]).toContain("Bad URL");
      });

      it("should reject references to other users multistream targets", async () => {
        const nonAdminTarget = await server.db.multistreamTarget.fillAndCreate({
          ...mockTarget,
          userId: nonAdminUser.id,
        });
        const res = await client.patch(patchPath, {
          multistream: {
            targets: [{ profile: "test_stream_360p", id: nonAdminTarget.id }],
          },
        });
        expect(res.status).toBe(400);
        const json = await res.json();
        expect(json.errors[0]).toContain(`multistream target not found`);
      });

      const testPatchField = async (patch: StreamPatchPayload) => {
        const res = await client.patch(patchPath, patch);
        expect(res.status).toBe(204);

        let patched = await server.db.stream.get(stream.id);
        patched = server.db.stream.addDefaultFields(patched);
        expect(patched).not.toEqual(stream);
        expect(patched).toEqual({ ...stream, ...patch });
      };

      it("should patch record field", async () => {
        await testPatchField({ record: true });
      });

      it("should patch profiles field", async () => {
        await testPatchField({ profiles: [] });
      });

      it("should patch suspended field", async () => {
        await testPatchField({ suspended: true });
      });
      it("should patch multistream targets", async () => {
        await testPatchField({
          multistream: {
            targets: [{ profile: "test_stream_360p", id: msTarget.id }],
          },
        });
      });
      it("should also create inline msTargets", async () => {
        const res = await client.patch(patchPath, {
          multistream: {
            targets: [{ profile: "test_stream_360p", spec: mockTarget }],
          },
        });
        expect(res.status).toBe(204);

        let patched = await server.db.stream.get(stream.id);
        patched = server.db.stream.addDefaultFields(patched);
        const createdPtId = patched.multistream.targets[0].id;
        expect(patched).toEqual({
          ...stream,
          multistream: {
            targets: [{ profile: "test_stream_360p", id: createdPtId }],
          },
        });

        const savedPt = await server.db.multistreamTarget.get(createdPtId);
        expect(savedPt.userId).toEqual(adminUser.id);
      });
    });

    it("should get own streams with non-admin user", async () => {
      const source = [];
      for (let i = 0; i < 9; i += 1) {
        const document = {
          id: i + uuid(), // sort objects
          kind: "stream",
          userId: i < 7 ? nonAdminUser.id : undefined,
          deleted: i < 3 ? true : undefined,
        };
        await server.store.create(document);
        const res = await client.get(`/stream/${document.id}`);
        expect(res.status).toBe(200);
        source.push(await res.json());
      }
      client.jwtAuth = nonAdminToken;

      const res = await client.get(`/stream/user/${nonAdminUser.id}?limit=3`);
      expect(res.status).toBe(200);
      const streams = await res.json();
      expect(streams.length).toEqual(3);
      expect(streams[0]).toEqual(source[3]);
      expect(streams[0].userId).toEqual(nonAdminUser.id);
      expect(res.headers.raw().link).toBeDefined();
      expect(res.headers.raw().link.length).toBe(1);
      const [nextLink] = res.headers.raw().link[0].split(">");
      const si = nextLink.indexOf(`/stream/user/`);
      const nextRes = await client.get(nextLink.slice(si));
      expect(nextRes.status).toBe(200);
      const nextStreams = await nextRes.json();
      expect(nextStreams.length).toEqual(1);
      expect(nextStreams[0]).toEqual(source[6]);
      expect(nextStreams[0].userId).toEqual(nonAdminUser.id);
    });

    it("should not get streams with non-admin user", async () => {
      for (let i = 0; i < 5; i += 1) {
        const document = {
          id: uuid(),
          kind: "stream",
          userId: i < 3 ? nonAdminUser.id : undefined,
        };
        await server.store.create(document);
        const res = await client.get(`/stream/${document.id}`);
        expect(res.status).toBe(200);
      }
      client.jwtAuth = nonAdminToken;

      const res = await client.get(`/stream`);
      expect(res.status).toBe(200);
      const streams = await res.json();
      expect(Array.isArray(streams)).toBe(true);
      expect(streams).toHaveLength(3);
      expect(streams[0].userId).toBe(nonAdminUser.id);
    });

    it("should not accept empty body for creating a stream", async () => {
      const res = await client.post("/stream", null);
      expect(res.status).toBe(422);
    });

    it("should not accept additional properties for creating a stream", async () => {
      const postMockLivepeerStream = JSON.parse(JSON.stringify(postMockStream));
      postMockLivepeerStream.livepeer = "livepeer";
      const res = await client.post("/stream", { ...postMockLivepeerStream });
      expect(res.status).toBe(422);
      const stream = await res.json();
      expect(stream.id).toBeUndefined();
    });
  });

  describe("stream endpoint with api key", () => {
    beforeEach(async () => {
      for (let i = 0; i < 5; i += 1) {
        const document = {
          id: uuid(),
          kind: "stream",
          userId: i < 3 ? nonAdminUser.id : undefined,
        };
        await server.store.create(document);
        const res = await client.get(`/stream/${document.id}`);
        expect(res.status).toBe(200);
      }
      client.jwtAuth = "";
    });

    it("should get own streams", async () => {
      client.apiKey = nonAdminApiKey;
      let res = await client.get(`/stream/user/${nonAdminUser.id}`);
      expect(res.status).toBe(200);
      const streams = await res.json();
      expect(streams.length).toEqual(3);
      expect(streams[0].userId).toEqual(nonAdminUser.id);
    });

    it("should delete stream", async () => {
      client.apiKey = nonAdminApiKey;
      let res = await client.get(`/stream/user/${nonAdminUser.id}`);
      expect(res.status).toBe(200);
      const streams = await res.json();
      expect(streams.length).toEqual(3);
      expect(streams[0].userId).toEqual(nonAdminUser.id);
      let dres = await client.delete(`/stream/${streams[0].id}`);
      expect(dres.status).toBe(204);
      let get2 = await client.delete(`/stream/${streams[0].id}`);
      expect(get2.status).toBe(404);
      let res2 = await client.get(`/stream/user/${nonAdminUser.id}`);
      expect(res2.status).toBe(200);
      const streams2 = await res2.json();
      expect(streams2.length).toEqual(2);
    });

    it("should not get others streams", async () => {
      client.apiKey = nonAdminApiKey;
      let res = await client.get(`/stream/user/otherUserId`);
      expect(res.status).toBe(403);
    });
  });

  describe("incoming hooks", () => {
    let stream: Stream;
    let data;
    let res;

    beforeEach(async () => {
      const id = uuid();
      stream = {
        id,
        playbackId: await generateUniquePlaybackId(id),
        kind: "stream",
        name: "the-stream",
        userId: nonAdminUser.id,
        presets: ["P720p30fps16x9", "P360p30fps4x3", "P144p30fps16x9"],
        objectStoreId: mockStore.id,
      };
      await server.store.create(stream);
    });

    describe("auth webhook", () => {
      const happyCases = [
        `rtmp://56.13.68.32/live/STREAM_ID`,
        `http://localhost/live/STREAM_ID/12354.ts`,
        `https://example.com/live/STREAM_ID/0.ts`,
        `/live/STREAM_ID/99912938429430820984294083.ts`,
      ];

      for (let url of happyCases) {
        it(`should succeed for ${url}`, async () => {
          url = url.replace("STREAM_ID", stream.id);
          res = await client.post("/stream/hook", { url });
          expect(res.status).toBe(200);
          data = await res.json();
          expect(data.presets).toEqual(stream.presets);
          expect(data.objectStore).toEqual(mockStore.url);
        });
      }

      const sadCases: [number, string][] = [
        [422, `rtmp://localhost/live/foo/bar/extra`],
        [422, `http://localhost/live/foo/bar/extra/extra2/13984.ts`],
        [422, "nonsense://localhost/live"],
        [401, `https://localhost/live`],
        [404, `https://localhost/notlive/STREAM_ID/1324.ts`],
        [404, `rtmp://localhost/notlive/STREAM_ID`],
        [404, `rtmp://localhost/live/nonexists`],
        [404, `https://localhost/live/notexists/1324.ts`],
      ];

      for (let [status, url] of sadCases) {
        it(`should return ${status} for ${url}`, async () => {
          url = url.replace("STREAM_ID", stream.id);
          res = await client.post("/stream/hook", { url });
          expect(res.status).toBe(status);
        });
      }

      it("should reject missing urls", async () => {
        res = await client.post("/stream/hook", {});
        expect(res.status).toBe(422);
      });

      describe("authorization", () => {
        let url: string;

        beforeEach(() => {
          url = happyCases[0].replace("STREAM_ID", stream.id);
        });

        it("should not accept non-admin users", async () => {
          client.jwtAuth = nonAdminToken;
          res = await client.post("/stream/hook", { url });
          expect(res.status).toBe(403);
          data = await res.json();
          expect(data.errors[0]).toContain("admin");
        });

        const testBasic = async (
          userPassword: string,
          statusCode: number,
          error?: string
        ) => {
          client.jwtAuth = undefined;
          client.basicAuth = userPassword;
          res = await client.post("/stream/hook", { url });
          expect(res.status).toBe(statusCode);
          if (error) {
            data = await res.json();
            expect(data.errors[0]).toEqual(error);
          }
        };

        it("should parse basic auth", async () => {
          await testBasic("hey:basic", 401, "no token basic found");
        });

        it("should accept valid token in basic auth", async () => {
          await testBasic(`${adminUser.id}:${adminApiKey}`, 200);
        });

        it("should only accept token with corresponding user id", async () => {
          await testBasic(
            `${nonAdminUser.id}:${adminApiKey}`,
            401,
            expect.stringMatching(/no token .+ found/)
          );
        });

        it("should still only accept admin users", async () => {
          await testBasic(
            `${nonAdminUser.id}:${nonAdminApiKey}`,
            403,
            expect.stringContaining("admin")
          );
        });
      });
    });

    describe("stream health hook", () => {
      let stream: Stream;

      const samplePayload = (isActive: boolean, isHealthy: boolean) => ({
        stream_name: "video+" + stream.playbackId,
        session_id: "sampleSessionId",
        is_active: isActive,
        is_healthy: isHealthy,
        tracks: {
          track1: {
            codec: "h264",
            kbits: 1000,
            keys: { frames_min: 142, frames_max: 420 },
            fpks: 30,
            height: 720,
            width: 1280,
          },
        },
        extra: { jitter: 123 },
        issues: isHealthy ? undefined : "Some complex error message",
        human_issues: isHealthy ? undefined : ["Under the weather"],
      });

      const sendStreamHealthHook = async (payload: StreamHealthPayload) => {
        const res = await client.post("/stream/hook/health", payload);
        expect(res.status).toBe(204);
        const stream = await server.db.stream.getByPlaybackId(
          payload.stream_name.split("+", 2)[1]
        );
        return stream;
      };

      beforeEach(async () => {
        // Create a sample stream
        client.jwtAuth = null;
        client.apiKey = adminApiKey;
        const res = await client.post("/stream", {
          ...postMockStream,
          name: "videorec+samplePlaybackId",
        });
        expect(res.status).toBe(201);
        stream = await res.json();
        expect(stream.id).toBeDefined();
      });

      it("updates the stream's isHealthy and issues fields", async () => {
        const payload = samplePayload(true, false);
        const updatedStream = await sendStreamHealthHook(payload);

        expect(updatedStream.isHealthy).toBe(false);
        // it should send the human issues to the stream issues field
        expect(updatedStream.issues).toEqual(["Under the weather"]);
      });

      it("resets the issues field when the stream becomes healthy", async () => {
        let payload = samplePayload(true, false);
        await sendStreamHealthHook(payload);

        payload = samplePayload(true, true);
        const updatedStream = await sendStreamHealthHook(payload);

        expect(updatedStream.isHealthy).toBe(true);
        if (updatedStream.issues) {
          expect(updatedStream.issues.length).toEqual(0);
        } else {
          expect(updatedStream.issues).toBeNull();
        }
      });

      it("clears stream's isHealthy and issues fields when is_active is false", async () => {
        let payload = samplePayload(true, false);
        await sendStreamHealthHook(payload);

        payload = samplePayload(false, false);
        const updatedStream = await sendStreamHealthHook(payload);

        expect(updatedStream.isHealthy).toBeNull();
        if (updatedStream.issues) {
          expect(updatedStream.issues.length).toEqual(0);
        } else {
          expect(updatedStream.issues).toBeNull();
        }
      });

      it("updates the stream's lastSeen field", async () => {
        const timeBeforeUpdate = Date.now();
        const payload = samplePayload(true, true);
        const updatedStream = await sendStreamHealthHook(payload);

        expect(updatedStream.lastSeen).toBeGreaterThan(timeBeforeUpdate);
      });

      it("updates the session as well when it exists", async () => {
        const payload = samplePayload(true, false);

        // Create a sample session associated with the stream
        const session = {
          id: payload.session_id,
          name: payload.stream_name,
          streamId: stream.id,
          lastSeen: Date.now(),
        };
        await db.session.create(session);

        // Send a stream health hook payload
        await sendStreamHealthHook(payload);

        // Check if the session is updated as well
        const updatedSession = await db.session.get("sampleSessionId");
        expect(updatedSession.isHealthy).toBe(false);
        expect(updatedSession.issues).toEqual(["Under the weather"]);
        expect(updatedSession.lastSeen).toBeGreaterThan(session.lastSeen);
      });

      it("throws a NotFoundError when the stream is not found", async () => {
        const payload = {
          ...samplePayload(true, true),
          stream_name: "videorec+nonexistentPlaybackId",
        };
        const res = await client.post("/stream/hook/health", payload);

        expect(res.status).toBe(404);
        await expect(res.json()).resolves.toMatchObject({
          errors: [expect.stringContaining("stream not found")],
        });
      });
    });

    describe("detection webhook", () => {
      it("should return an error if no manifest ID provided", async () => {
        res = await client.post("/stream/hook/detection", {});
        expect(res.status).toBe(422);
        data = await res.json();
        expect(data.errors[0]).toContain(`\"required\"`);
      });

      it("should return an error if stream doesn't exist", async () => {
        const id = uuid();
        res = await client.post("/stream/hook/detection", {
          manifestID: id,
          seqNo: 1,
          sceneClassification: [],
        });
        expect(res.status).toBe(404);
        data = await res.json();
        expect(data.errors[0]).toEqual("stream not found");
      });

      it("should allow for content detection on ids instead of playbackIds", async () => {
        res = await client.post("/stream/hook/detection", {
          manifestID: stream.id,
          seqNo: 1,
          sceneClassification: [],
        });
        expect(res.status).toBe(204);
      });

      it("should only accept a scene classification array", async () => {
        res = await client.post("/stream/hook/detection", {
          manifestID: "-",
          seqNo: 1,
          sceneClassification: { shouldBe: "array" },
        });
        expect(res.status).toBe(422);
        data = await res.json();
        expect(data.errors[0]).toContain(`\"type\"`);
      });

      describe("emitted event", () => {
        let webhookServer: AuxTestServer;
        let hookSem: ReturnType<typeof semaphore>;
        let hookPayload: any;
        let genMockWebhook: () => DBWebhook;

        beforeAll(async () => {
          webhookServer = await startAuxTestServer();
          webhookServer.app.use(bodyParserJson());
          webhookServer.app.post(
            "/captain/hook",
            bodyParserJson(),
            (req, res) => {
              hookPayload = req.body;
              hookSem.release();
              res.status(204).end();
            }
          );
          genMockWebhook = () => ({
            id: uuid(),
            userId: nonAdminUser.id,
            name: "detection-webhook",
            kind: "webhook",
            createdAt: Date.now(),
            events: ["stream.detection"],
            url: `http://localhost:${webhookServer.port}/captain/hook`,
          });
        });

        afterAll(() => webhookServer.close());

        beforeEach(async () => {
          hookSem = semaphore();
          hookPayload = undefined;

          client.jwtAuth = nonAdminToken;
          const res = await client.post("/stream", postMockStream);
          expect(res.status).toBe(201);
          stream = await res.json();
          // Hooks can only be called by admin users
          client.jwtAuth = adminToken;
        });

        it("should return success if no webhook registered", async () => {
          res = await client.post("/stream/hook/detection", {
            manifestID: stream.playbackId,
            seqNo: 1,
            sceneClassification: [],
          });
          expect(res.status).toBe(204);
        });

        it("should propagate event to registered webhook", async () => {
          const sceneClassification = [
            { name: "soccer", probability: 0.7 },
            { name: "adult", probability: 0.68 },
          ];
          const webhookObj = await server.db.webhook.create(genMockWebhook());
          const now = Date.now();
          res = await client.post("/stream/hook/detection", {
            manifestID: stream.playbackId,
            seqNo: 1,
            sceneClassification,
          });
          expect(res.status).toBe(204);

          await hookSem.wait(3000);
          expect(hookPayload).toBeDefined();
          expect(hookPayload.createdAt).toBeGreaterThanOrEqual(now);
          expect(hookPayload.timestamp).toBeGreaterThanOrEqual(now);
          delete hookPayload.createdAt;
          delete hookPayload.timestamp;
          expect(hookPayload).toEqual({
            id: expect.stringMatching(uuidRegex),
            webhookId: webhookObj.id,
            event: "stream.detection",
            stream: { ...stream, streamKey: undefined },
            payload: { sceneClassification, seqNo: 1 },
          });
        });
      });
    });
  });

  describe("active clean-up", () => {
    let webhookServer: AuxTestServer;
    let hookSem: ReturnType<typeof semaphore>;
    let hookPayload: any;

    beforeAll(async () => {
      webhookServer = await startAuxTestServer();
      webhookServer.app.use(bodyParserJson());
      webhookServer.app.post("/captain/hook", bodyParserJson(), (req, res) => {
        hookPayload = req.body;
        hookSem.release();
        res.status(204).end();
      });
    });

    afterAll(() => webhookServer.close());

    beforeEach(async () => {
      hookPayload = undefined;
      hookSem = semaphore();

      client.jwtAuth = nonAdminToken;
      await client.post("/webhook", {
        name: "stream-idle-hook",
        events: ["stream.idle"],
        url: `http://localhost:${webhookServer.port}/captain/hook`,
      });
    });

    const waitHookCalled = async () => {
      await hookSem.wait(3000);
      expect(hookPayload).toBeDefined();
      hookSem = semaphore();
    };

    it("should not clean streams that are still active", async () => {
      let res = await client.post("/stream", { ...postMockStream });
      expect(res.status).toBe(201);
      const stream = await res.json();
      await db.stream.update(stream.id, {
        isActive: true,
        lastSeen: Date.now() - ACTIVE_TIMEOUT / 2,
      });

      client.jwtAuth = adminToken;
      res = await client.post(`/stream/job/active-cleanup`);
      expect(res.status).toBe(200);
      const { cleanedUp } = await res.json();
      expect(cleanedUp).toHaveLength(0);
    });

    it("should clean streams that are active but lost", async () => {
      let res = await client.post("/stream", { ...postMockStream });
      expect(res.status).toBe(201);
      const stream = await res.json();
      await db.stream.update(stream.id, {
        isActive: true,
        lastSeen: Date.now() - ACTIVE_TIMEOUT - 1,
      });

      client.jwtAuth = adminToken;
      res = await client.post(`/stream/job/active-cleanup`);
      expect(res.status).toBe(200);
      const { cleanedUp } = await res.json();
      expect(cleanedUp).toHaveLength(1);
      expect(cleanedUp[0].id).toEqual(stream.id);

      await waitHookCalled();

      const updatedStream = await db.stream.get(stream.id);
      expect(updatedStream.isActive).toBe(false);
    });

    it("should clean multiple streams at once, respecting limit", async () => {
      for (let i = 0; i < 3; i++) {
        let res = await client.post("/stream", { ...postMockStream });
        expect(res.status).toBe(201);
        const stream = await res.json();
        await db.stream.update(stream.id, {
          isActive: true,
          lastSeen: Date.now() - ACTIVE_TIMEOUT - 1,
        });
      }

      client.jwtAuth = adminToken;
      const res = await client.post(`/stream/job/active-cleanup?limit=2`);
      expect(res.status).toBe(200);
      const { cleanedUp } = await res.json();
      expect(cleanedUp).toHaveLength(2);
    });

    it("should clean lost sessions whose parents are not active", async () => {
      let res = await client.post("/stream", { ...postMockStream });
      expect(res.status).toBe(201);
      let stream: Stream = await res.json();

      const sessionId = uuid();
      res = await client.post(
        `/stream/${stream.id}/stream?sessionId=${sessionId}`,
        {
          name: `video+${stream.playbackId}`,
        }
      );
      expect(res.status).toBe(201);
      const child: Stream = await res.json();

      await db.stream.update(child.id, {
        isActive: true,
        lastSeen: Date.now() - ACTIVE_TIMEOUT - 1,
      });
      stream = await db.stream.get(stream.id);
      expect(stream.isActive).toBe(false);

      client.jwtAuth = adminToken;
      res = await client.post(`/stream/job/active-cleanup`);
      expect(res.status).toBe(200);
      const { cleanedUp } = await res.json();
      expect(cleanedUp).toHaveLength(1);
      expect(cleanedUp[0].id).toEqual(child.id);
    });

    it("cleans only the parent if both parent and child are lost", async () => {
      let res = await client.post("/stream", { ...postMockStream });
      expect(res.status).toBe(201);
      let stream: Stream = await res.json();

      const sessionId = uuid();
      res = await client.post(
        `/stream/${stream.id}/stream?sessionId=${sessionId}`,
        {
          name: `video+${stream.playbackId}`,
        }
      );
      expect(res.status).toBe(201);
      const child: Stream = await res.json();

      await db.stream.update(child.id, {
        isActive: true,
        lastSeen: Date.now() - ACTIVE_TIMEOUT - 1,
      });
      await db.stream.update(stream.id, {
        isActive: true,
        lastSeen: Date.now() - ACTIVE_TIMEOUT - 1,
      });

      client.jwtAuth = adminToken;
      res = await client.post(`/stream/job/active-cleanup`);
      expect(res.status).toBe(200);
      const { cleanedUp } = await res.json();
      expect(cleanedUp).toHaveLength(1);
      expect(cleanedUp[0].id).toEqual(stream.id);
    });
  });

  describe("profiles", () => {
    let stream: Stream;
    let fractionalStream: Stream;
    let gopStream: Stream;
    let profileStream: Stream;

    beforeEach(async () => {
      client.jwtAuth = nonAdminToken;

      stream = {
        name: "test stream",
        profiles: [
          {
            name: "1080p",
            bitrate: 6000000,
            fps: 30,
            width: 1920,
            height: 1080,
          },
          {
            name: "720p",
            bitrate: 2000000,
            fps: 30,
            width: 1280,
            height: 720,
          },
          {
            name: "360p",
            bitrate: 500000,
            fps: 30,
            width: 640,
            height: 360,
          },
        ],
      };
      fractionalStream = {
        ...stream,
        profiles: [
          {
            name: "1080p29.97",
            bitrate: 6000000,
            fps: 30000,
            fpsDen: 1001,
            width: 1920,
            height: 1080,
          },
        ],
      };
      gopStream = {
        ...stream,
        profiles: [
          {
            ...stream.profiles[0],
            gop: "2.0",
          },
          {
            ...stream.profiles[1],
            gop: "0",
          },
          {
            ...stream.profiles[2],
            gop: "intra",
          },
        ],
      };

      profileStream = {
        ...stream,
        profiles: [
          {
            ...stream.profiles[0],
            profile: "H264Baseline",
          },
          {
            ...stream.profiles[1],
            profile: "H264High",
          },
          {
            ...stream.profiles[2],
            profile: "H264ConstrainedHigh",
          },
        ],
      };
    });

    it("should handle profiles, including fractional fps, gops, and h264 profiles", async () => {
      for (const testStream of [
        stream,
        fractionalStream,
        gopStream,
        profileStream,
      ]) {
        const res = await client.post("/stream", testStream);
        expect(res.status).toBe(201);
        const data = await res.json();
        expect(data.profiles).toEqual(testStream.profiles);
        client.jwtAuth = adminToken;
        const hookRes = await client.post("/stream/hook", {
          url: `https://example.com/live/${data.id}/0.ts`,
        });
        expect(hookRes.status).toBe(200);
        const hookData = await hookRes.json();
        expect(hookData.profiles).toEqual(
          testStream.profiles.map((profile) => {
            return {
              profile: "H264ConstrainedHigh",
              ...profile,
            };
          })
        );
      }
    });

    it("should set default profiles if none provided", async () => {
      const res = await client.post("/stream", {
        ...stream,
        profiles: undefined,
      });
      expect(res.status).toBe(201);
      const data = (await res.json()) as DBStream;
      expect(data.profiles).not.toEqual(stream.profiles);
      expect(data.profiles.map((p) => p.name).sort()).toEqual([
        "240p0",
        "360p0",
        "480p0",
        "720p0",
      ]);
    });

    it("should reject profiles we do not have", async () => {
      const badStream = {
        ...profileStream,
        profiles: [...profileStream.profiles],
      };
      badStream.profiles[0] = {
        ...profileStream.profiles[0],
        profile: "VP8OrSomethingIDK" as any,
      };
      const res = await client.post("/stream", badStream);
      expect(res.status).toBe(422);
    });
  });

  describe("user sessions", () => {
    it("should join sessions", async () => {
      // create parent stream
      let res = await client.post(`/stream`, smallStream);
      expect(res.status).toBe(201);
      const parent = await res.json();
      expect(parent.record).toEqual(true);
      // create child stream
      const sessionId = "181cb15c-7c4c-424c-9216-eb94f6870325";
      res = await client.post(
        `/stream/${parent.id}/stream?sessionId=${sessionId}`,
        {
          ...smallStream,
          name: "stream1",
        }
      );
      expect(res.status).toBe(201);
      let stream1 = await res.json();
      expect(stream1.record).toEqual(true);
      expect(stream1.parentId).toEqual(parent.id);
      expect(stream1.sessionId).toEqual(sessionId);
      // add some usage and lastSeen
      const data = {
        lastSeen: Date.now(),
        sourceBytes: 1,
        transcodedBytes: 2,
        sourceSegments: 3,
        transcodedSegments: 4,
        sourceSegmentsDuration: 1.5,
        transcodedSegmentsDuration: 2.5,
        recordObjectStoreId: "mock_store",
      };
      await server.db.stream.update(stream1.id, data);
      await server.db.session.update(sessionId, data);
      await db.asset.create({
        id: sessionId,
        playbackId: "playback_id",
        source: { type: "recording", sessionId: sessionId },
        status: { phase: "ready", updatedAt: Date.now() },
        name: `live-12345`,
        objectStoreId: "mock_store",
        files: [
          {
            type: "static_transcoded_mp4",
            path: "output.mp4",
          },
          {
            type: "catalyst_hls_manifest",
            path: "output.m3u8",
          },
        ],
      });

      res = await client.get(`/stream/${stream1.id}`);
      expect(res.status).toBe(200);
      stream1 = await res.json();
      expect(stream1.parentId).toEqual(parent.id);
      expect(stream1.name).toEqual("stream1");
      expect(stream1.transcodedSegments).toEqual(4);

      // get user sessions
      res = await client.get(`/stream/${parent.id}/sessions`);
      expect(res.status).toBe(200);
      let sessions = await res.json();
      expect(sessions).toHaveLength(1);
      expect(sessions[0].id).toEqual(sessionId);
      expect(sessions[0].transcodedSegments).toEqual(4);

      // create second stream re-using the same session
      res = await client.post(
        `/stream/${parent.id}/stream?sessionId=${sessionId}`,
        {
          ...smallStream,
          name: "stream2",
        }
      );
      expect(res.status).toBe(201);
      let stream2 = await res.json();
      expect(stream2.record).toEqual(true);
      expect(stream2.parentId).toEqual(parent.id);
      expect(stream2.partialSession).toBeUndefined();
      expect(stream2.previousSessions).toBeUndefined();
      expect(stream2.sessionId).toEqual(sessionId);
      // add some usage and lastSeen
      const data2 = {
        lastSeen: Date.now(),
        sourceBytes: 5,
        transcodedBytes: 6,
        sourceSegments: 7,
        transcodedSegments: 8,
        sourceSegmentsDuration: 8.5,
        transcodedSegmentsDuration: 9.5,
        recordObjectStoreId: "mock_store",
      };
      await server.db.stream.update(stream2.id, data2);
      await server.db.session.update(sessionId, data2);

      res = await client.get(`/stream/${stream2.id}`);
      expect(res.status).toBe(200);
      stream2 = await res.json();
      expect(stream2.name).toEqual("stream2");
      expect(stream2.parentId).toEqual(parent.id);
      expect(stream2.transcodedSegments).toEqual(8);
      expect(stream2.partialSession).toBeUndefined();
      expect(stream2.previousSessions).toBeUndefined();
      expect(stream2.previousStats).toBeUndefined();

      // get raw second stream, which should also not show any join
      res = await client.get(`/stream/${stream2.id}?raw=1`);
      expect(res.status).toBe(200);
      let stream2r = await res.json();
      expect(stream2r.record).toEqual(true);
      expect(stream2r.parentId).toEqual(parent.id);
      expect(stream2r.previousStats).toBeUndefined();

      await sleep(20);

      res = await client.get(`/stream/${stream1.id}?raw=1`);
      expect(res.status).toBe(200);
      let stream1r = await res.json();
      expect(stream1r.lastSeen).toEqual(stream1.lastSeen);
      expect(stream1r.lastSessionId).toBeUndefined();
      expect(stream1r.partialSession).toBeUndefined();

      res = await client.get(`/stream/${stream1.id}`);
      expect(res.status).toBe(200);
      let stream1n = await res.json();
      expect(stream1n.lastSessionId).toBeUndefined();
      expect(stream1n.createdAt).toEqual(stream1r.createdAt);
      expect(stream1n.lastSeen).toEqual(stream1r.lastSeen);
      expect(stream1n.previousStats).toBeUndefined();
      // sourceSegments should equal to only the first session data
      expect(stream1n.sourceSegments).toEqual(3);

      // get user sessions
      res = await client.get(`/stream/${parent.id}/sessions?forceUrl=1`);
      expect(res.status).toBe(200);
      sessions = await res.json();
      expect(sessions).toHaveLength(1);
      expect(sessions[0].id).toEqual(sessionId);
      expect(sessions[0].recordingUrl).toEqual(
        "http://example-public/playback_id/output.m3u8"
      );
      expect(sessions[0].mp4Url).toEqual(
        "http://example-public/playback_id/output.mp4"
      );
    });
  });
});

const smallStream = {
  name: "small01",
  record: true,
  profiles: [
    {
      fps: 0,
      name: "240p0",
      width: 426,
      height: 240,
      bitrate: 250000,
    },
  ],
};<|MERGE_RESOLUTION|>--- conflicted
+++ resolved
@@ -739,7 +739,6 @@
         expect(db.stream.addDefaultFields(document)).toEqual(updatedStream);
       });
 
-<<<<<<< HEAD
       it("should fix non-standard 480p profiles", async () => {
         let res = await client.put("/stream/pull", {
           ...postMockPullStream,
@@ -802,7 +801,7 @@
             fps: 0,
           },
         ]);
-=======
+
       it("should resolve pull url and region from existing stream", async () => {
         expect(resolvePullUrlFromExistingStreams([])).toStrictEqual(null);
         expect(
@@ -883,7 +882,6 @@
             "https://fra-prod-catalyst-1.lp-playback.studio:443/hls/video+",
           pullRegion: "fra",
         });
->>>>>>> d34e2e1b
       });
 
       it("should extract host from redirected playback url", async () => {
