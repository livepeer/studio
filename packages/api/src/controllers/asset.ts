--- conflicted
+++ resolved
@@ -533,12 +533,8 @@
       return res.json({ errors: ["Ingest not configured"] });
     }
     const baseUrl = ingests[0].origin;
-<<<<<<< HEAD
-    const url = `${baseUrl}/api/asset/upload/${uploadToken}`;
-    const tusEndpoint = `${baseUrl}/api/asset/upload/tus?uploadToken=${uploadToken}`;
-=======
-    const url = `${baseUrl}/api/asset/upload/direct/${signedUploadUrl}`;
->>>>>>> 752703f0
+    const url = `${baseUrl}/api/asset/upload/direct?token=${uploadToken}`;
+    const tusEndpoint = `${baseUrl}/api/asset/upload/tus?token=${uploadToken}`;
 
     asset = await createAsset(asset, req.queue);
     const task = await req.taskScheduler.createTask(
@@ -554,20 +550,7 @@
   }
 );
 
-<<<<<<< HEAD
 let tusServer: tus.Server;
-=======
-app.put("/upload/direct/:urlToken", async (req, res) => {
-  const {
-    params: { urlToken },
-    config: { jwtSecret, jwtAudience },
-  } = req;
-  const { uploadUrl, playbackId } = parseUploadUrl(
-    urlToken,
-    jwtSecret,
-    jwtAudience
-  );
->>>>>>> 752703f0
 
 export const setupTus = async (objectStoreId: string): Promise<void> => {
   tusServer = await createTusServer(objectStoreId);
@@ -677,7 +660,7 @@
 });
 
 app.post("/upload/tus", async (req, res) => {
-  const uploadToken = req.query.uploadToken?.toString();
+  const uploadToken = req.query.token?.toString();
   if (!uploadToken) {
     throw new UnauthorizedError(
       "Missing uploadToken metadata from /request-upload API"
@@ -696,12 +679,16 @@
   return tusServer.handle(req, res);
 });
 
-app.put("/upload/:url", async (req, res) => {
+app.put("/upload/direct", async (req, res) => {
   const {
-    params: { url },
+    query: { token },
     config: { jwtSecret, jwtAudience },
   } = req;
-  const { uploadUrl, playbackId } = parseUploadUrl(url, jwtSecret, jwtAudience);
+  const { uploadUrl, playbackId } = parseUploadUrl(
+    token?.toString(),
+    jwtSecret,
+    jwtAudience
+  );
 
   const { task } = await getPendingAssetAndTask(playbackId);
   var proxy = httpProxy.createProxyServer({});
