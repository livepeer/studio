--- conflicted
+++ resolved
@@ -11,11 +11,7 @@
 
 const app = Router()
 
-<<<<<<< HEAD
-app.get('/', authMiddleware({admin: true}), async (req, res) => {
-=======
-app.get('/', authMiddleware({ admin : true}), async (req, res) => {
->>>>>>> 53914a90
+app.get('/', authMiddleware({ admin: true }), async (req, res) => {
   let limit = req.query.limit
   let cursor = req.query.cursor
   logger.info(`cursor params ${req.query.cursor}, limit ${limit}`)
