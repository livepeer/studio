import express, { Router } from 'express'
import 'express-async-errors' // it monkeypatches, i guess
import morgan from 'morgan'
import { json as jsonParser } from 'body-parser'
import bearerToken from 'express-bearer-token'
import { LevelStore, PostgresStore, CloudflareStore } from './store'
import { healthCheck, kubernetes, hardcodedNodes } from './middleware'
import logger from './logger'
import * as controllers from './controllers'
import streamProxy from './controllers/stream-proxy'
import streamProxyOS from './controllers/stream-proxy-os'
import liveProxy from './controllers/live-proxy'
import proxy from 'http-proxy-middleware'
import appRouter from './app-router'

export default async function makeApp(params) {
  const {
    storage,
    dbPath,
    httpPrefix,
    port,
    postgresUrl,
    cloudflareNamespace,
    cloudflareAccount,
    cloudflareAuth,
    listen = true,
    clientId,
    trustedDomain,
    kubeNamespace,
    kubeBroadcasterService,
    kubeBroadcasterTemplate,
    kubeOrchestratorService,
    kubeOrchestratorTemplate,
    fallbackProxy,
    orchestrators,
    broadcasters,
    s3Url,
    s3UrlExternal,
    s3Access,
    s3Secret,
    upstreamBroadcaster,
  } = params
  // Storage init

  const { router, store } = await appRouter(params)
  const app = express()
<<<<<<< HEAD
  app.use(morgan('combined'))
  app.use(jsonParser())
=======
  app.use(
    morgan('dev', {
      skip: (req, res) => req.path.startsWith('/_next'),
    }),
  )
>>>>>>> d549bc66
  app.use(router)

  let listener
  let listenPort

  if (listen) {
    await new Promise((resolve, reject) => {
      listener = app.listen(port, err => {
        if (err) {
          logger.error('Error starting server', err)
          return reject(err)
        }
        listenPort = listener.address().port
        logger.info(
          `API server listening on http://0.0.0.0:${listenPort}${httpPrefix}`,
        )
        resolve()
      })
    })
  }

  const close = async () => {
    process.off('SIGTERM', sigterm)
    process.off('unhandledRejection', unhandledRejection)
    listener.close()
    await store.close()
  }

  // Handle SIGTERM gracefully. It's polite, and Kubernetes likes it.
  const sigterm = handleSigterm(close)

  process.on('SIGTERM', sigterm)

  const unhandledRejection = err => {
    logger.error('fatal, unhandled promise rejection: ', err)
    err.stack && logger.error(err.stack)
    sigterm()
  }
  process.on('unhandledRejection', unhandledRejection)

  return {
    ...params,
    app,
    listener,
    port: listenPort,
    close,
    store,
  }
}

const handleSigterm = close => async () => {
  // Handle SIGTERM gracefully. It's polite, and Kubernetes likes it.
  logger.info('Got SIGTERM. Graceful shutdown start')
  let timeout = setTimeout(() => {
    logger.warn("Didn't gracefully exit in 5s, forcing")
    process.exit(1)
  }, 5000)
  try {
    await close()
  } catch (err) {
    logger.error('Error closing store', err)
    process.exit(1)
  }
  clearTimeout(timeout)
  logger.info('Graceful shutdown complete, exiting cleanly')
  process.exit(0)
}<|MERGE_RESOLUTION|>--- conflicted
+++ resolved
@@ -44,16 +44,11 @@
 
   const { router, store } = await appRouter(params)
   const app = express()
-<<<<<<< HEAD
-  app.use(morgan('combined'))
-  app.use(jsonParser())
-=======
   app.use(
     morgan('dev', {
       skip: (req, res) => req.path.startsWith('/_next'),
     }),
   )
->>>>>>> d549bc66
   app.use(router)
 
   let listener
