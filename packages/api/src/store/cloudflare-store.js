import logger from '../logger'
import fetch from 'isomorphic-fetch'
import { parse as parseUrl, format as stringifyUrl } from 'url'
import querystring from 'querystring'
import { NotFoundError } from './errors'

const CLOUDFLARE_URL = 'https://api.cloudflare.com/client/v4/accounts'
const DEFAULT_LIMIT = 10
const retryLimit = 3
let namespace
let accountId
let auth

export default class CloudflareStore {
  constructor({ cloudflareNamespace, cloudflareAccount, cloudflareAuth }) {
    if (!cloudflareNamespace || !cloudflareAccount || !cloudflareAuth) {
      throw new Error(
        'no cloudflare namespace, account id, or authorization key provided',
      )
    }
    namespace = cloudflareNamespace
    accountId = cloudflareAccount
    auth = cloudflareAuth
  }

  async listKeys(prefix = '', cursor = null, limit = DEFAULT_LIMIT) {
    const params = querystring.stringify({
      limit: limit,
      prefix: prefix,
      cursor: cursor,
    })

    const reqUrl = `${CLOUDFLARE_URL}/${accountId}/storage/kv/namespaces/${namespace}/keys?${params}`
    const respData = await cloudflareFetch(reqUrl)
    const keys = []
    for (let i = 0; i < respData.result.length; i++) {
      keys.push(respData.result[i].name)
    }
    return [keys, respData.result_info.cursor]
  }

  async list(prefix = '', cursor = null, limit = DEFAULT_LIMIT) {
    const [keys, newCursor] = await this.listKeys(prefix, cursor, limit)
    const values = []
    for (let i = 0; i < keys.length; i++) {
      const reqUrl = `${CLOUDFLARE_URL}/${accountId}/storage/kv/namespaces/${namespace}/values/${keys[i]}`
      const resp = await cloudflareFetch(reqUrl)
      await sleep(200)
<<<<<<< HEAD
      values.push({[keys[i]]: resp})
=======
      values.push({ [keys[i]]: resp })
>>>>>>> f68ed490
    }

    return { data: values, cursor: newCursor }
  }

  async get(value) {
    const reqUrl = `${CLOUDFLARE_URL}/${accountId}/storage/kv/namespaces/${namespace}/values/${value}`
    const respData = await cloudflareFetch(reqUrl)

    return respData
  }

  async create(key, data) {
    const reqUrl = `${CLOUDFLARE_URL}/${accountId}/storage/kv/namespaces/${namespace}/values/${key}`
    const respData = await cloudflareFetch(reqUrl, {
      data: data,
      method: 'PUT',
      retries: 0,
    })
    return respData
  }

  async replace(key, data) {
    const reqUrl = `${CLOUDFLARE_URL}/${accountId}/storage/kv/namespaces/${namespace}/values/${key}`
    const resp = await cloudflareFetch(reqUrl, {
      data: data,
      method: 'PUT',
      retries: 0,
    })
    if (!resp) {
      throw new NotFoundError()
    }
  }

  async delete(id) {
    const reqUrl = `${CLOUDFLARE_URL}/${accountId}/storage/kv/namespaces/${namespace}/values/${id}`
    const resp = await cloudflareFetch(reqUrl, {
      data: null,
      method: 'DELETE',
      retries: 0,
    })
    if (!resp) {
      throw new NotFoundError()
    }
  }
}

async function cloudflareFetch(
  reqUrl,
  { method = 'GET', retries = 0, data = null } = {},
) {
  const req = {
    method: method,
    headers: {
      authorization: `Bearer ${auth}`,
    },
  }
  if (data) {
    req.body = JSON.stringify(data)
  }

  const res = await fetch(reqUrl, req)
  const respData = await res.json()

  if (res.status != 200) {
    const errorMessage = `Cloudflare ${res.status} error: ${
      res.statusText
    }, error_messages: ${JSON.stringify(respData.errors)}`
    console.log(errorMessage)

    if (res.status == 404) {
      return null
    } else if (res.status == 429) {
      console.log('Sleeping for 3 seconds')
      await sleep(3000)
      if (retries < retryLimit) {
        retries++
        await cloudflareFetch(reqUrl, {
          data: data,
          method: method,
          retries: retries,
        })
      } else {
        throw new Error(errorMessage)
      }
    }

    return respData
  }

  return respData
}

function sleep(ms) {
  return new Promise(resolve => {
    setTimeout(resolve, ms)
  })
}<|MERGE_RESOLUTION|>--- conflicted
+++ resolved
@@ -46,11 +46,7 @@
       const reqUrl = `${CLOUDFLARE_URL}/${accountId}/storage/kv/namespaces/${namespace}/values/${keys[i]}`
       const resp = await cloudflareFetch(reqUrl)
       await sleep(200)
-<<<<<<< HEAD
-      values.push({[keys[i]]: resp})
-=======
       values.push({ [keys[i]]: resp })
->>>>>>> f68ed490
     }
 
     return { data: values, cursor: newCursor }
