--- conflicted
+++ resolved
@@ -29,10 +29,6 @@
 interface PostgresParams {
   postgresUrl: string;
   postgresReplicaUrl?: string;
-<<<<<<< HEAD
-}
-
-=======
   appName?: string;
 }
 
@@ -41,7 +37,6 @@
 const makeTable = <T>(opts: TableOptions) =>
   new BaseTable<WithID<T>>(opts) as Table<T>;
 
->>>>>>> b9b77602
 export class DB {
   // Table objects
   stream: StreamTable;
@@ -54,11 +49,8 @@
   webhookResponse: Table<WebhookResponse>;
   passwordResetToken: Table<PasswordResetToken>;
   region: Table<Region>;
-<<<<<<< HEAD
   queue: QueueTable;
-=======
   session: Table<Session>;
->>>>>>> b9b77602
 
   postgresUrl: String;
   replicaUrl: String;
@@ -71,15 +63,11 @@
     // constructor logic has moved to start({}).
   }
 
-<<<<<<< HEAD
-  async start({ postgresUrl, postgresReplicaUrl }: PostgresParams) {
-=======
   async start({
     postgresUrl,
     postgresReplicaUrl,
     appName = "api",
   }: PostgresParams) {
->>>>>>> b9b77602
     this.postgresUrl = postgresUrl;
     if (!postgresUrl) {
       throw new Error("no postgres url provided");
@@ -148,19 +136,14 @@
       schema: schemas["password-reset-token"],
     });
 
-<<<<<<< HEAD
-    this.region = new Table<Region>({ db: this, schema: schemas["region"] });
-    this.webhookResponse = new Table<WebhookResponse>({
+    this.region = makeTable<Region>({ db: this, schema: schemas["region"] });
+    this.webhookResponse = makeTable<WebhookResponse>({
       db: this,
       schema: schemas["webhook-response"],
     });
     this.queue = new QueueTable({ db: this, schema: schemas["queue"] });
     await this.queue.start();
-    this.session = new Table<Session>({ db: this, schema: schemas["session"] });
-=======
-    this.region = makeTable<Region>({ db: this, schema: schemas["region"] });
     this.session = makeTable<Session>({ db: this, schema: schemas["session"] });
->>>>>>> b9b77602
 
     const tables = Object.entries(schema.components.schemas).filter(
       ([name, schema]) => "table" in schema
