--- conflicted
+++ resolved
@@ -7,31 +7,6 @@
  */
 function authFactory(params) {
   return async (req, res, next) => {
-<<<<<<< HEAD
-    if (params.admin === true) {
-      // if admin credentials required, use google auth to validate admin access
-      try {
-        const user = await getUserWithGoogleAuth(req, res, next)
-        req.user = user
-        if (
-          user &&
-          'domain' in user &&
-          user.domain === req.config.trustedDomain
-        ) {
-          req.user = user
-          return next()
-        } else {
-          res.status(403)
-          console.log([`not ${req.config.trustedDomain} email address`])
-          return res.json({
-            errors: [`not ${req.config.trustedDomain} email address`],
-          })
-        }
-      } catch (error) {
-        res.status(403)
-        console.log(error)
-        return res.json({ errors: ['not logged in', error.toString()] })
-=======
     // must have either an API key (starts with 'Bearer') or a JWT token
     const authToken = req.headers.authorization
     let user
@@ -47,33 +22,16 @@
         throw new ForbiddenError(
           `no token object ${authToken} found`,
         )
->>>>>>> d549bc66
       }
       userId = tokenObject.userId
 
     } else if (authToken.startsWith('JWT')) {
       const jwtToken = authToken.substr(4)
       try {
-<<<<<<< HEAD
-        const user = await getUserWithGoogleAuth(req, res, next)
-        req.user = user
-        if (
-          user &&
-          'domain' in user &&
-          user.domain === req.config.trustedDomain
-        ) {
-          return next()
-        }
-      } catch (error) {
-        console.log(error)
-        res.status(403)
-        return res.json({ errors: ['not logged in', error.toString()] })
-=======
         const verified = jwt.verify(jwtToken, req.config.jwtSecret, {audience: req.config.jwtAudience})
         userId = verified.sub
       }  catch (err) {
         throw new ForbiddenError(err.message)
->>>>>>> d549bc66
       }
     }
 
@@ -94,45 +52,5 @@
   }
 }
 
-<<<<<<< HEAD
-async function getUserWithGoogleAuth(req, res, next) {
-  var googleAuthToken = req.headers.authorization
-  if (googleAuthToken) {
-    req.googleAuthToken = googleAuthToken
-  } else {
-    return null
-  }
-  const clientId = req.config.clientId
-  const oauthServer = new OAuth2Client(clientId)
-
-  try {
-    var ticket = await oauthServer.verifyIdToken({
-      idToken: googleAuthToken,
-      audience: clientId,
-    })
-  } catch (e) {
-    console.error(e)
-    throw new Error('invalid oauth token')
-  }
-
-  const payload = ticket.getPayload()
-  let user = await req.store.get(`user/${payload.sub}`)
-
-  if (!user) {
-    await req.store.create({
-      id: payload.sub,
-      name: payload.name,
-      email: payload.email,
-      domain: payload['hd'],
-      kind: 'user',
-    })
-  }
-
-  user = await req.store.get(`user/${payload.sub}`)
-  return user
-}
-
-=======
->>>>>>> d549bc66
 // export default router
 export default authFactory