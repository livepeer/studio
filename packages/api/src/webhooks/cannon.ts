import { ConsumeMessage } from "amqplib";
import { isIP } from "net";
import dns from "dns";
import isLocalIP from "is-local-ip";
import _ from "lodash";
import { Response } from "node-fetch";
import { parse as parseUrl } from "url";
<<<<<<< HEAD
import { DBSession } from "../store/session-table";
import messages from "../store/messages";
import Queue from "../store/queue";
import { DBWebhook } from "../store/webhook-table";
import { fetchWithTimeout, RequestInitWithTimeout, sleep } from "../util";
import logger from "../logger";
import { sign, sendgridEmail } from "../controllers/helpers";
import { taskScheduler } from "../task/scheduler";
import { generateUniquePlaybackId } from "../controllers/generate-keys";
=======
import { v4 as uuid } from "uuid";
>>>>>>> 9f0b8c9c
import { createAsset, primaryStorageExperiment } from "../controllers/asset";
import { generateUniquePlaybackId } from "../controllers/generate-keys";
import { sendgridEmail, sign } from "../controllers/helpers";
import { buildRecordingUrl } from "../controllers/session";
import { USER_SESSION_TIMEOUT } from "../controllers/stream";
import logger from "../logger";
import { WebhookLog } from "../schema/types";
import { jobsDb as db } from "../store"; // use only the jobs DB pool on queue logic
import { BadRequestError, UnprocessableEntityError } from "../store/errors";
import { isExperimentSubject } from "../store/experiment-table";
import messages from "../store/messages";
import Queue from "../store/queue";
import { DBSession } from "../store/session-table";
import { DBStream } from "../store/stream-table";
import { DBWebhook } from "../store/webhook-table";
import { taskScheduler } from "../task/scheduler";
import { RequestInitWithTimeout, fetchWithTimeout, sleep } from "../util";

const WEBHOOK_TIMEOUT = 30 * 1000;
const MAX_BACKOFF = 60 * 60 * 1000;
const BACKOFF_COEF = 2;
const MAX_RETRIES = 33;

const SIGNATURE_HEADER = "Livepeer-Signature";

function isRuntimeError(err: any): boolean {
  const runtimeErrors: ErrorConstructor[] = [
    TypeError,
    ReferenceError,
    RangeError,
    SyntaxError,
  ];
  return runtimeErrors.some((re) => err instanceof re);
}

export default class WebhookCannon {
  running: boolean;
  skipUrlVerification: boolean;
  frontendDomain: string;
  sendgridTemplateId: string;
  sendgridApiKey: string;
  supportAddr: [string, string];
  vodCatalystObjectStoreId: string;
  secondaryVodObjectStoreId: string;
  recordCatalystObjectStoreId: string;
  secondaryRecordObjectStoreId: string;
  resolver: dns.promises.Resolver;
  queue: Queue;
  constructor({
    frontendDomain,
    sendgridTemplateId,
    sendgridApiKey,
    supportAddr,
    vodCatalystObjectStoreId,
    secondaryVodObjectStoreId,
    recordCatalystObjectStoreId,
    secondaryRecordObjectStoreId,
    skipUrlVerification,
    queue,
  }) {
    this.running = true;
    this.skipUrlVerification = skipUrlVerification;
    this.frontendDomain = frontendDomain;
    this.sendgridTemplateId = sendgridTemplateId;
    this.sendgridApiKey = sendgridApiKey;
    this.supportAddr = supportAddr;
    this.vodCatalystObjectStoreId = vodCatalystObjectStoreId;
    this.secondaryVodObjectStoreId = secondaryVodObjectStoreId;
    this.recordCatalystObjectStoreId = recordCatalystObjectStoreId;
    this.secondaryRecordObjectStoreId = secondaryRecordObjectStoreId;
    this.resolver = new dns.promises.Resolver();
    this.queue = queue;
    // this.start();
  }

  async start() {
    console.log("WEBHOOK CANNON STARTED");
    await this.queue.consume("webhooks", this.handleWebhookQueue.bind(this));
    await this.queue.consume("events", this.handleEventsQueue.bind(this));
  }

  async handleEventsQueue(data: ConsumeMessage) {
    let event: messages.WebhookEvent;
    try {
      event = JSON.parse(data.content.toString());
      console.log("events: got event message", event);
    } catch (err) {
      console.log("events: error parsing message", err);
      this.queue.ack(data);
      return;
    }

    let ack: boolean;
    try {
      ack = await this.processWebhookEvent(event);
    } catch (err) {
      ack = isRuntimeError(err);
      console.log("handleEventQueue Error ", err);
    } finally {
      if (ack) {
        this.queue.ack(data);
      } else {
        setTimeout(() => this.queue.nack(data), 1000);
      }
    }
  }

  async processWebhookEvent(msg: messages.WebhookEvent): Promise<boolean> {
    const { event, streamId, sessionId, userId } = msg;

    if (event === "playback.accessControl") {
      // Cannot fire this event as a webhook, this is specific to access control and fired there
      return true;
    }

    if (event === "recording.waiting" && sessionId) {
      try {
        await this.handleRecordingWaitingChecks(sessionId);
      } catch (e) {
        console.log(
          `Error handling recording.waiting event sessionId=${sessionId} err=`,
          e
        );
        // only ack the event if it's an explicit unprocessable entity error
        if (e instanceof UnprocessableEntityError) {
          return true;
        }
        throw e;
      }
    }

    const { data: webhooks } = await db.webhook.listSubscribed(userId, event);

    console.log(
      `fetched webhooks. userId=${userId} event=${event} webhooks=`,
      webhooks
    );
    if (webhooks.length === 0) {
      return true;
    }

    let stream: DBStream | undefined;
    if (streamId) {
      stream = await db.stream.get(streamId, {
        useReplica: false,
      });
      if (!stream) {
        // if stream isn't found. don't fire the webhook, log an error
        throw new Error(
          `webhook Cannon: onTrigger: Stream Not found , streamId: ${streamId}`
        );
      }
      // basic sanitization.
      stream = db.stream.addDefaultFields(
        db.stream.removePrivateFields({ ...stream })
      );
      delete stream.streamKey;
    }

    let user = await db.user.get(userId);
    if (!user || user.suspended) {
      // if user isn't found. don't fire the webhook, log an error
      throw new Error(
        `webhook Cannon: onTrigger: User Not found , userId: ${userId}`
      );
    }

    try {
      const baseTrigger = {
        type: "webhook_trigger" as const,
        timestamp: Date.now(),
        streamId,
        event: msg,
        stream,
        user,
      };
      await Promise.all(
        webhooks.map((webhook) =>
          this.queue.publishWebhook("webhooks.triggers", {
            ...baseTrigger,
            id: uuid(),
            webhook,
          })
        )
      );
    } catch (error) {
      console.log("Error publish webhook trigger message: ", error);
      return false; // nack to retry processing the event
    }
    return true;
  }

  async handleWebhookQueue(data: ConsumeMessage) {
    let trigger: messages.WebhookTrigger;
    try {
      trigger = JSON.parse(data.content.toString());
      console.log("webhookCannon: got trigger message", trigger);
    } catch (err) {
      console.log("webhookCannon: error parsing message", err);
      this.queue.ack(data);
      return;
    }
    try {
      await this._fireHook(trigger);
    } catch (err) {
      console.log("_fireHook error", err);
      await this.retry(trigger, null, err);
    } finally {
      this.queue.ack(data);
    }
  }

  stop() {
    // this.db.queue.unsetMsgHandler();
    this.running = false;
  }

  public calcBackoff = (lastInterval?: number): number => {
    if (!lastInterval || lastInterval < 1000) {
      return 5000;
    }
    let newInterval = lastInterval * BACKOFF_COEF;
    if (newInterval > MAX_BACKOFF) {
      return MAX_BACKOFF;
    }
    // RabbitMQ expects integer
    return newInterval | 0;
  };

  retry(
    trigger: messages.WebhookTrigger,
    webhookPayload?: RequestInitWithTimeout,
    err?: Error
  ) {
    if (trigger?.retries >= MAX_RETRIES) {
      console.log(
        `Webhook Cannon| Max Retries Reached, id: ${trigger.id}, streamId: ${trigger.stream?.id}`
      );
      try {
        trigger = webhookFailNotification(trigger, webhookPayload, err);
      } catch (err) {
        console.error(
          `Webhook Cannon| Error sending notification email to user, id: ${trigger.id}, streamId: ${trigger.stream?.id}`
        );
      }
      return;
    }

    trigger = {
      ...trigger,
      id: uuid(),
      timestamp: Date.now(),
      lastInterval: this.calcBackoff(trigger.lastInterval),
      retries: trigger.retries ? trigger.retries + 1 : 1,
    };
    return this.queue.delayedPublishWebhook(
      "webhooks.delayedEmits",
      trigger,
      trigger.lastInterval
    );
  }

  async notifyFailedWebhook(
    trigger: messages.WebhookTrigger,
    params?: RequestInitWithTimeout,
    err?: any
  ) {
    if (!trigger.user.emailValid) {
      console.error(
        `Webhook Cannon| User email is not valid, id: ${trigger.id}, streamId: ${trigger.stream?.id}`
      );
      return;
    }
    if (!(this.supportAddr && this.sendgridTemplateId && this.sendgridApiKey)) {
      console.error(
        `Webhook Cannon| Unable to send notification email to user, id: ${trigger.id}, streamId: ${trigger.stream?.id}`
      );
      console.error(
        `Sending emails requires supportAddr, sendgridTemplateId, and sendgridApiKey`
      );
      return;
    }

    let signatureHeader = "";
    if (params.headers[SIGNATURE_HEADER]) {
      signatureHeader = `-H  "${SIGNATURE_HEADER}: ${params.headers[SIGNATURE_HEADER]}"`;
    }

    let payload = params.body;

    await sendgridEmail({
      email: trigger.user.email,
      supportAddr: this.supportAddr,
      sendgridTemplateId: this.sendgridTemplateId,
      sendgridApiKey: this.sendgridApiKey,
      subject: "Your webhook is failing",
      preheader: "Failure notification",
      buttonText: "Manage your webhooks",
      buttonUrl: `https://${this.frontendDomain}/dashboard/developers/webhooks`,
      unsubscribe: `https://${this.frontendDomain}/contact`,
      text: [
        `Your webhook ${trigger.webhook.name} with url ${trigger.webhook.url} failed to receive our payload in the last 24 hours`,
        //`<code>${payload}</code>`,
        `This is the error we are receiving:`,
        `${err}`,
        //`We disabled your webhook, please check your configuration and try again.`,
        //`If you want to try yourself the call we are making, here is a curl command for that:`,
        //`<code>curl -X POST -H "Content-Type: application/json" -H "user-agent: livepeer.studio" ${signatureHeader} -d '${payload}' ${trigger.webhook.url}</code>`,

        // TODO: Uncomment the additional information here once we get access to Sendgrid to change the tempalte
      ].join("\n\n"),
    });

    console.log(
      `Webhook Cannon| Email sent to user="${trigger.user.email}" id=${trigger.id} streamId=${trigger.stream?.id}`
    );
  }

  async _fireHook(trigger: messages.WebhookTrigger) {
    const { event, webhook, stream, user } = trigger;
    if (!event || !webhook || !user) {
      console.error(
        `invalid webhook trigger message received. type=${trigger.type} message=`,
        trigger
      );
      return;
    }
    console.log(`trying webhook ${webhook.name}: ${webhook.url}`);

    const { ips, isLocal } = await this.checkIsLocalIp(
      webhook.url,
      user.admin
    ).catch((e) => {
      console.error("error checking if is local IP: ", e);
      return { ips: [], isLocal: false };
    });

    if (isLocal) {
      // don't fire this webhook.
      console.log(
        `webhook ${webhook.id} resolved to a localIP, url: ${webhook.url}, resolved IP: ${ips}`
      );
    } else {
      console.log("preparing to fire webhook ", webhook.url);
      const timestamp = Date.now();
      // go ahead
      let params = {
        method: "POST",
        headers: {
          "content-type": "application/json",
          "user-agent": "livepeer.studio",
        },
        timeout: WEBHOOK_TIMEOUT,
        body: JSON.stringify({
          id: event.id, // allows receiver to check if they have already processed the same event (possible when retrying)
          webhookId: webhook.id,
          createdAt: event.timestamp, // allows receiver to know how long ago event was emitted
          timestamp,
          event: event.event,
          stream,
          payload: event.payload,
        }),
      };

      const sigHeaders = signatureHeaders(
        params.body,
        webhook.sharedSecret,
        timestamp
      );
      params.headers = { ...params.headers, ...sigHeaders };

      const triggerTime = Date.now();
      const startTime = process.hrtime();
      let resp: Response;
      let errorMessage: string;
      let responseBody: string;
      let statusCode: number;

      try {
        logger.info(`webhook ${webhook.id} firing`);
        resp = await fetchWithTimeout(webhook.url, params);
        responseBody = await resp.text();
        statusCode = resp.status;

        if (isSuccess(resp)) {
          // 2xx requests are cool. all is good
          logger.info(`webhook ${webhook.id} fired successfully`);
          return true;
        }
        if (resp.status >= 500) {
          await this.retry(
            trigger,
            params,
            new Error("Status code: " + resp.status)
          );
        }

        console.error(
          `webhook ${webhook.id} didn't get 200 back! response status: ${resp.status}`
        );
        // we don't retry on non 400 responses. only on timeouts
        // this.retry(event);
      } catch (e) {
        console.log("firing error", e);
        errorMessage = e.message;
        await this.retry(trigger, params, e);
      } finally {
        try {
          await storeResponse(
            webhook,
            event.id,
            event.event,
            resp,
            startTime,
            responseBody,
            webhook.sharedSecret,
            params
          );
        } catch (e) {
          console.log(
            `Unable to store response of webhook ${webhook.id} url: ${webhook.url} error: ${e}`
          );
        }
        await this.storeTriggerStatus(
          trigger.webhook,
          triggerTime,
          statusCode,
          errorMessage,
          responseBody
        );
        return;
      }
    }
  }

  public async checkIsLocalIp(url: string, isAdmin: boolean) {
    if (isAdmin || this.skipUrlVerification) {
      // this is mainly useful for local testing
      return { ips: [], isLocal: false };
    }

    const emptyIfNotFound = (err) => {
      if ([dns.NODATA, dns.NOTFOUND, dns.BADFAMILY].includes(err.code)) {
        return [] as string[];
      }
      throw err;
    };

    const { hostname } = parseUrl(url);
    if (["localhost", "ip6-localhost", "ip6-loopback"].includes(hostname)) {
      // dns.resolve functions do not take /etc/hosts into account, so we need to handle these separately
      const ips = hostname === "localhost" ? ["127.0.0.1"] : ["::1"];
      return { ips, isLocal: true };
    }

    const ips = isIP(hostname)
      ? [hostname]
      : await Promise.all([
          this.resolver.resolve4(hostname).catch(emptyIfNotFound),
          this.resolver.resolve6(hostname).catch(emptyIfNotFound),
        ]).then((ipsArrs) => ipsArrs.flat());

    const isLocal = ips.some(isLocalIP);
    return { ips, isLocal };
  }

  async storeTriggerStatus(
    webhook: DBWebhook,
    triggerTime: number,
    statusCode: number,
    errorMessage: string,
    responseBody: string
  ) {
    await storeTriggerStatus(
      webhook,
      triggerTime,
      statusCode,
      errorMessage,
      responseBody
    );
  }

  async handleRecordingWaitingChecks(
    sessionId: string,
    attempt = 1
  ): Promise<void> {
    const session = await db.session.get(sessionId, {
      useReplica: false,
    });
    if (!session) {
      throw new UnprocessableEntityError("Session not found");
    }

    const [childStreams] = await db.stream.find({ sessionId });
    const lastSeen = _(childStreams)
      .concat(session)
      .map((s) => s.lastSeen || s.createdAt)
      .max();
    const hasSourceSegments = _(childStreams)
      .concat(session)
      .some((s) => !!s.sourceSegments);

    const activeThreshold = Date.now() - USER_SESSION_TIMEOUT;
    if (lastSeen > activeThreshold) {
      if (attempt >= 5) {
        throw new UnprocessableEntityError("Session is still active");
      }
      // there was an update after the delayed event was sent, so sleep a few secs
      // (up to 5s + USER_SESSION_TIMEOUT) and re-check if it actually stopped.
      await sleep(5000 + (lastSeen - activeThreshold));
      return this.handleRecordingWaitingChecks(sessionId, attempt + 1);
    }

    // if we got to this point, it means we're confident this session is inactive
    // and we can set the child streams isActive=false
    await Promise.all(
      childStreams.map((child) => {
        return db.stream.update(child.id, { isActive: false });
      })
    );

    if (!lastSeen && !hasSourceSegments) {
      logger.info(
        `Skipping unused session sessionId=${session.id} childStreamCount=${childStreams.length}`
      );
      return;
    }

    const res = await db.asset.get(sessionId);
    if (res) {
      throw new UnprocessableEntityError("Session recording already handled");
    }

    await this.recordingToVodAsset(session);
  }

  async recordingToVodAsset(session: DBSession) {
    const id = session.id;
    const playbackId = await generateUniquePlaybackId(id);

    const secondaryStorageEnabled = !(await isExperimentSubject(
      primaryStorageExperiment,
      session.userId
    ));
    const secondaryObjectStoreId =
      secondaryStorageEnabled && this.secondaryVodObjectStoreId;

    // trim the second precision from the time string
    var startedAt = new Date(session.createdAt).toISOString();
    startedAt = startedAt.substring(0, startedAt.length - 8) + "Z";

    try {
      const asset = await createAsset(
        {
          id,
          playbackId,
          userId: session.userId,
          createdAt: session.createdAt,
          source: { type: "recording", sessionId: session.id },
          status: { phase: "waiting", updatedAt: Date.now() },
          name: `live-${startedAt}`,
          objectStoreId:
            secondaryObjectStoreId || this.vodCatalystObjectStoreId,
        },
        this.queue
      );

      const { url } = await buildRecordingUrl(
        session,
        this.recordCatalystObjectStoreId,
        this.secondaryRecordObjectStoreId
      );

      await taskScheduler.createAndScheduleTask(
        "upload",
        {
          upload: {
            url: url,
            thumbnails: !(await isExperimentSubject(
              "vod-thumbs-off",
              session.userId
            )),
          },
        },
        undefined,
        asset
      );
    } catch (e) {
      if (e instanceof BadRequestError) {
        throw new UnprocessableEntityError(
          "Asset for the recording session already added"
        );
      } else {
        throw e;
      }
    }
  }
}

function isSuccess(resp: Response) {
  return resp?.status >= 200 && resp?.status < 300;
}

async function storeResponse(
  webhook: DBWebhook,
  eventId: string,
  eventName: string,
  resp: Response,
  startTime: [number, number],
  responseBody: string,
  sharedSecret: string,
  params
): Promise<WebhookLog> {
  const hrDuration = process.hrtime(startTime);
  let encodedResponseBody = "";
  if (responseBody) {
    encodedResponseBody = Buffer.from(responseBody.substring(0, 1024)).toString(
      "base64"
    );
  }

  const webhookLog = {
    id: uuid(),
    webhookId: webhook.id,
    eventId: eventId,
    event: eventName,
    userId: webhook.userId,
    createdAt: Date.now(),
    duration: hrDuration[0] + hrDuration[1] / 1e9,
    success: isSuccess(resp),
    response: {
      body: encodedResponseBody,
      redirected: resp?.redirected,
      status: resp?.status,
      statusText: resp?.statusText,
    },
    request: {
      url: webhook.url,
      body: params.body,
      method: params.method,
      headers: params.headers,
    },
    sharedSecret: sharedSecret,
  };
  await db.webhookLog.create(webhookLog);
  return webhookLog;
}

export async function resendWebhook(
  webhook: DBWebhook,
  webhookLog: WebhookLog
): Promise<WebhookLog> {
  const triggerTime = Date.now();
  const startTime = process.hrtime();
  let resp: Response;
  let responseBody: string;
  let statusCode: number;
  let errorMessage: string;
  try {
    const timestamp = Date.now();
    const requestBody = JSON.parse(webhookLog.request.body);
    webhookLog.request.body = JSON.stringify({
      ...requestBody,
      timestamp,
    });
    const sigHeaders = signatureHeaders(
      webhookLog.request.body,
      webhookLog.sharedSecret,
      timestamp
    );
    webhookLog.request.headers = {
      ...webhookLog.request.headers,
      ...sigHeaders,
    };

    resp = await fetchWithTimeout(webhookLog.request.url, {
      method: webhookLog.request.method,
      headers: webhookLog.request.headers,
      timeout: WEBHOOK_TIMEOUT,
      body: webhookLog.request.body,
    });
    responseBody = await resp.text();
    statusCode = resp.status;
  } catch (e) {
    console.log("firing error", e);
    errorMessage = e.message;
  } finally {
    await storeTriggerStatus(
      webhook,
      triggerTime,
      statusCode,
      errorMessage,
      responseBody
    );
    return await storeResponse(
      webhook,
      webhookLog.eventId,
      webhookLog.event,
      resp,
      startTime,
      responseBody,
      webhookLog.sharedSecret,
      webhookLog.request
    );
  }
}

export async function storeTriggerStatus(
  webhook: DBWebhook,
  triggerTime: number,
  statusCode?: number,
  errorMessage?: string,
  responseBody?: string
): Promise<void> {
  try {
    let status: DBWebhook["status"] = { lastTriggeredAt: triggerTime };
    let encodedResponseBody = responseBody
      ? Buffer.from(responseBody).toString("base64")
      : "";
    if (statusCode >= 300 || !statusCode) {
      status = {
        ...status,
        lastFailure: {
          timestamp: triggerTime,
          statusCode,
          error: errorMessage,
          response: encodedResponseBody,
        },
      };
    }
    await db.webhook.updateStatus(webhook.id, status);
  } catch (e) {
    console.log(
      `Unable to store status of webhook ${webhook.id} url: ${webhook.url}`
    );
  }
}

export function webhookFailNotification(
  trigger: messages.WebhookTrigger,
  webhookPayload: RequestInitWithTimeout,
  err: Error
): messages.WebhookTrigger {
  const lastFailureNotification = trigger?.lastFailureNotification;
  const currentTime = Date.now();
  if (
    !lastFailureNotification ||
    currentTime - lastFailureNotification > 24 * 60 * 60 * 1000
  ) {
    this.notifyFailedWebhook(trigger, webhookPayload, err);
  }

  trigger = {
    ...trigger,
    lastFailureNotification: currentTime,
  };

  return trigger;
}

export function signatureHeaders(
  payload: string,
  sharedSecret: string,
  timestamp: number
): { [key: string]: string } | {} {
  if (!sharedSecret) return {};
  let signature = sign(payload, sharedSecret);
  return { [SIGNATURE_HEADER]: `t=${timestamp},v1=${signature}` };
}<|MERGE_RESOLUTION|>--- conflicted
+++ resolved
@@ -5,19 +5,7 @@
 import _ from "lodash";
 import { Response } from "node-fetch";
 import { parse as parseUrl } from "url";
-<<<<<<< HEAD
-import { DBSession } from "../store/session-table";
-import messages from "../store/messages";
-import Queue from "../store/queue";
-import { DBWebhook } from "../store/webhook-table";
-import { fetchWithTimeout, RequestInitWithTimeout, sleep } from "../util";
-import logger from "../logger";
-import { sign, sendgridEmail } from "../controllers/helpers";
-import { taskScheduler } from "../task/scheduler";
-import { generateUniquePlaybackId } from "../controllers/generate-keys";
-=======
 import { v4 as uuid } from "uuid";
->>>>>>> 9f0b8c9c
 import { createAsset, primaryStorageExperiment } from "../controllers/asset";
 import { generateUniquePlaybackId } from "../controllers/generate-keys";
 import { sendgridEmail, sign } from "../controllers/helpers";
