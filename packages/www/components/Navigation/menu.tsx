import {
  Box,
  Flex,
  Container,
  Link as A,
  IconButton
} from "@theme-ui/components";
import Button from "../Button";
import Link from "next/link";
import Logo from "../Logo";
import { FiX } from "react-icons/fi";

const Menu = ({ mobileMenuIsOpen, setMobileMenuIsOpen, token, user }) => (
  <Box
    sx={{
      bg: "white",
      position: "fixed",
      top: 0,
      height: mobileMenuIsOpen ? "100vh" : 0,
      transition: "height .2s",
      overflow: "hidden",
      width: "100%",
      zIndex: "dropdown",
      visibility: mobileMenuIsOpen ? "visible" : "hidden"
    }}
  >
    <Container
      sx={{
        display: "flex",
        alignItems: "center",
        justifyContent: "space-between",
        py: 3
      }}
    >
      <Logo logoType={!token} />
      <IconButton
        sx={{ fontSize: 6 }}
        onClick={() => setMobileMenuIsOpen(false)}
      >
        <FiX size="24px" />
      </IconButton>
    </Container>
    <Container
      sx={{
        pt: 4,
        pb: 4,
        display: "flex",
        flexDirection: "column",
        height: `calc(100vh -70px)`
      }}
    >
      <Flex sx={{ flexDirection: "column" }}>
        {!token && (
          <>
            <Button
              href="/login"
              variant="buttons.outline"
              sx={{ mb: 3 }}
              isLink
            >
              Login
            </Button>
            <Button href="/register">Sign up</Button>
          </>
        )}
      </Flex>

      <Flex
        sx={{
          py: 3,
          flexDirection: "column"
        }}
      >
        {!!token && (
          <>
            <Link href="/app/user" passHref>
              <A
                sx={{
                  py: 3,
                  mb: 0,
                  color: "text",
                  textDecoration: "none"
                }}
              >
                Dashboard
              </A>
            </Link>
          </>
        )}
        {user && user.admin && (
          <Link href="/app/admin" passHref>
            <A variant="buttons.outline">Admin</A>
          </Link>
        )}
        <Link href="/docs" passHref>
          <A
            sx={{
              color: "text",
              textDecoration: "none",
              py: 3
            }}
          >
            Docs
          </A>
        </Link>
        <Link href="/contact" passHref>
          <A
            sx={{
              color: "text",
              textDecoration: "none",
<<<<<<< HEAD
=======
              py: 3
            }}
          >
            Blog
          </A>
        </Link>
        <Link href="/contact" passHref>
          <A
            sx={{
              color: "text",
              textDecoration: "none",
>>>>>>> 00e8f465
              py: 3,
              mb: 0
            }}
          >
            Contact
          </A>
        </Link>
      </Flex>
    </Container>
  </Box>
);

export default Menu;<|MERGE_RESOLUTION|>--- conflicted
+++ resolved
@@ -108,8 +108,6 @@
             sx={{
               color: "text",
               textDecoration: "none",
-<<<<<<< HEAD
-=======
               py: 3
             }}
           >
@@ -121,7 +119,6 @@
             sx={{
               color: "text",
               textDecoration: "none",
->>>>>>> 00e8f465
               py: 3,
               mb: 0
             }}
