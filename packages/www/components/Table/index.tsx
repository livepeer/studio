--- conflicted
+++ resolved
@@ -90,7 +90,7 @@
 };
 
 export type Fetcher<T extends Record<string, unknown>> = (
-  state: State<T>,
+  state: State<T>
 ) => Promise<FetchResult<T>>;
 
 export type TableData<T extends Record<string, unknown>> = {
@@ -241,7 +241,7 @@
           ...columns,
         ]);
       }
-    },
+    }
   );
   useEffect(() => {
     stateSetter.setSelectedRows(selectedFlatRows);
@@ -434,7 +434,7 @@
                           }}
                           {...column.getHeaderProps(
                             // @ts-ignore
-                            column.getSortByToggleProps(),
+                            column.getSortByToggleProps()
                           )}>
                           <Flex
                             css={{
@@ -589,7 +589,7 @@
       setDataCount,
       setProjectId,
     }),
-    [],
+    []
   );
 
   const state: State<T> = useMemo(
@@ -619,12 +619,8 @@
       dataCount,
       queryClient,
       tableId,
-<<<<<<< HEAD
       projectId,
     ]
-=======
-    ],
->>>>>>> 0a130f45
   );
 
   return { state, stateSetter };
@@ -642,7 +638,7 @@
   const tableData: UseQueryResult<FetchResult<T>> = useQuery(
     queryKey,
     () => fetcher(state),
-    fetcherOptions,
+    fetcherOptions
   );
 
   return DataTableComponent({ ...props, tableData });
