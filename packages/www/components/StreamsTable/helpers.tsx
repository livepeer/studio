import { Box, Text } from "@livepeer/design-system";
import { State } from "../Table";
import DateCell, { DateCellProps } from "../Table/cells/date";
import { RenditionDetailsCellProps } from "../Table/cells/streams-table";
import TextCell, { TextCellProps } from "../Table/cells/text";
import TableEmptyState from "../Table/components/TableEmptyState";
import { FilterItem, formatFiltersForApiRequest } from "../Table/filters";
import { stringSort, dateSort } from "../Table/sorts";
import { RowsPageFromStateResult, SortTypeArgs } from "../Table/types";
import useProject from "hooks/use-project";

export type StreamsTableData = {
  id: string;
  name: TextCellProps;
  details: RenditionDetailsCellProps;
  createdAt: DateCellProps;
  lastSeen: DateCellProps;
  status: TextCellProps;
};

export const filterItems: FilterItem[] = [
  { label: "Name", id: "name", type: "text" },
  { label: "Created", id: "createdAt", type: "date" },
  { label: "Last seen", id: "lastSeen", type: "date" },
  {
    label: "Status",
    id: "isActive",
    type: "boolean",
    labelOn: "Active",
    labelOff: "Idle",
  },
];

export const makeColumns = () => [
  {
    Header: "Name",
    accessor: "name",
    Cell: TextCell,
    sortType: (...params: SortTypeArgs) =>
      stringSort("original.name.value", ...params),
  },
  {
    Header: "Created",
    accessor: "createdAt",
    Cell: DateCell,
    sortType: (...params: SortTypeArgs) =>
      dateSort("original.createdAt.date", ...params),
  },
  {
    Header: "Last seen",
    accessor: "lastSeen",
    Cell: DateCell,
    sortType: (...params: SortTypeArgs) =>
      dateSort("original.lastSeen.date", ...params),
  },
  {
    Header: "Status",
    accessor: "status",
    Cell: TextCell,
    disableSortBy: true,
  },
];

export const rowsPageFromState = async (
  state: State<StreamsTableData>,
  userId: string,
  getStreams: Function,
  appendProjectId: Function
): Promise<RowsPageFromStateResult<StreamsTableData>> => {
  let active: boolean;
  let isHealthy: boolean;
  const filteredFilters = state.filters.filter((f) => {
    if (f.id === "isActive" && f.isOpen) {
      active = f.condition.value as boolean;
      return false;
    }

    return true;
  });
  const [streams, nextCursor, count, allStreamCount, activeStreamCount] =
    await getStreams(userId, {
      active,
      isHealthy,
      filters: formatFiltersForApiRequest(filteredFilters),
      limit: state.pageSize.toString(),
      cursor: state.cursor,
      order: state.order,
      count: true,
    });

  const rows = streams.map((stream) => ({
    id: stream.id,
    name: {
      id: stream.id,
      value: stream.name,
      children: <Text size={2}>{stream.name}</Text>,
      tooltipChildren: stream.createdByTokenName ? (
        <>
          Created by token <b>{stream.createdByTokenName}</b>
        </>
      ) : null,
<<<<<<< HEAD
      href: appendProjectId(`/streams/${stream.id}`),
=======
      href: `/streams/${stream.id}`,
>>>>>>> a55ccc19
    },
    details: { stream },
    createdAt: {
      date: new Date(stream.createdAt),
      fallback: <Box css={{ color: "$neutral8" }}>—</Box>,
<<<<<<< HEAD
      href: appendProjectId(`/streams/${stream.id}`),
=======
      href: `/streams/${stream.id}`,
>>>>>>> a55ccc19
    },
    lastSeen: {
      date: stream.lastSeen ? new Date(stream.lastSeen) : null,
      fallback: <Box css={{ color: "$neutral8" }}>—</Box>,
<<<<<<< HEAD
      href: appendProjectId(`/streams/${stream.id}`),
    },
    status: {
      children: stream.isActive ? "Active" : "Idle",
      href: appendProjectId(`/streams/${stream.id}`),
=======
      href: `/streams/${stream.id}`,
    },
    status: {
      children: stream.isActive ? "Active" : "Idle",
      href: `/streams/${stream.id}`,
>>>>>>> a55ccc19
    },
  }));
  return { rows, nextCursor, count, allStreamCount, activeStreamCount };
};

export const defaultCreateProfiles = [
  {
    name: "240p0",
    fps: 0,
    bitrate: 250000,
    width: 426,
    height: 240,
  },
  {
    name: "360p0",
    fps: 0,
    bitrate: 800000,
    width: 640,
    height: 360,
  },
  {
    name: "480p0",
    fps: 0,
    bitrate: 1600000,
    width: 854,
    height: 480,
  },
  {
    name: "720p0",
    fps: 0,
    bitrate: 3000000,
    width: 1280,
    height: 720,
  },
];

export const makeEmptyState = (actionToggleState) => (
  <TableEmptyState
    title="Create your first livestream"
    description="Create a livestream and go live using your favorite broadcasting software."
    learnMoreUrl="https://docs.livepeer.org/guides/developing/create-a-livestream"
    primaryActionTitle="Create livestream"
    secondaryActionTitle="See the developer guide"
    actionToggleState={actionToggleState}
  />
);<|MERGE_RESOLUTION|>--- conflicted
+++ resolved
@@ -99,38 +99,22 @@
           Created by token <b>{stream.createdByTokenName}</b>
         </>
       ) : null,
-<<<<<<< HEAD
       href: appendProjectId(`/streams/${stream.id}`),
-=======
-      href: `/streams/${stream.id}`,
->>>>>>> a55ccc19
     },
     details: { stream },
     createdAt: {
       date: new Date(stream.createdAt),
       fallback: <Box css={{ color: "$neutral8" }}>—</Box>,
-<<<<<<< HEAD
       href: appendProjectId(`/streams/${stream.id}`),
-=======
-      href: `/streams/${stream.id}`,
->>>>>>> a55ccc19
     },
     lastSeen: {
       date: stream.lastSeen ? new Date(stream.lastSeen) : null,
       fallback: <Box css={{ color: "$neutral8" }}>—</Box>,
-<<<<<<< HEAD
       href: appendProjectId(`/streams/${stream.id}`),
     },
     status: {
       children: stream.isActive ? "Active" : "Idle",
       href: appendProjectId(`/streams/${stream.id}`),
-=======
-      href: `/streams/${stream.id}`,
-    },
-    status: {
-      children: stream.isActive ? "Active" : "Idle",
-      href: `/streams/${stream.id}`,
->>>>>>> a55ccc19
     },
   }));
   return { rows, nextCursor, count, allStreamCount, activeStreamCount };
