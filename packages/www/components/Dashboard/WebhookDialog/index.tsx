--- conflicted
+++ resolved
@@ -55,11 +55,7 @@
   "multistream.connected",
   "multistream.error",
   "multistream.disconnected",
-<<<<<<< HEAD
-  "user.new",
-=======
   "playback.user.new",
->>>>>>> 9b437dc9
 ];
 
 export enum Action {
