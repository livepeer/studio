--- conflicted
+++ resolved
@@ -5,25 +5,17 @@
 import TableFilterTextField from "./fields/text";
 import { FilterType } from "./fields/new";
 import TableFilterDateField from "./fields/date";
-<<<<<<< HEAD
-import { CardNumberElementProps } from "@stripe/react-stripe-js";
 import TableFilterNumberField from "./fields/number";
-=======
 import { format } from "date-fns";
->>>>>>> 380b6e83
 
 export type Condition =
   | { type: "contains"; value: string }
   | { type: "textEqual"; value: string }
   | { type: "boolean"; value: boolean }
   | { type: "dateEqual"; value: string }
-<<<<<<< HEAD
-  | { type: "dateBetween"; value: { first: string; second: string } }
+  | { type: "dateBetween"; value: [string, string] }
   | { type: "numberEqual"; value: number }
   | { type: "numberBetween"; value: [number, number] };
-=======
-  | { type: "dateBetween"; value: [string, string] };
->>>>>>> 380b6e83
 export type ConditionType = Condition["type"];
 export type ConditionValue = Condition["value"];
 
