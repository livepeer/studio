<<<<<<< HEAD
import { Container, Box } from "@theme-ui/components";
=======
import { Container, Box, Link as A } from "@theme-ui/components";
>>>>>>> 00e8f465
import Logo from "../Logo";
import { Text } from "@theme-ui/components";
import { Grid } from "@theme-ui/components";
import LinksList, { LinksListProps } from "./LinksList";
import Link from "../Link";
import Textfield from "../Textfield";

const linksLists: LinksListProps[] = [
  {
    heading: "Company",
    links: [
      { children: "Home", href: "/" },
<<<<<<< HEAD
      { children: "Product", href: "/" },
      { children: "About", href: "/" },
      { children: "Jobs", href: "/" },
      { children: "Pricing", href: "/" }
=======
      { children: "About", href: "/team" },
      { children: "Jobs", href: "/jobs" }
>>>>>>> 00e8f465
    ]
  },
  {
    heading: "Resources",
    links: [
      { children: "Documentation", href: "/docs" },
      { children: "Blog", href: "/blog" },
<<<<<<< HEAD
      { children: "Case Studies", href: "/blog" },
      { children: "Contact", href: "/" },
      { children: "Privacy Policy", href: "/" },
      { children: "Terms of Service", href: "/" }
=======
      { children: "Contact", href: "/contact" },
      { children: "Privacy Policy", href: "/privacy-policy" }
>>>>>>> 00e8f465
    ]
  }
];

const Footer = () => {
  const handleSubmit = (e: React.FormEvent) => {
    e.preventDefault();
    // TODO handle submit
    console.log("Submitting");
  };

  return (
    <Box
      sx={{
        py: 5,
        bg: "text",
        color: "background",
        boxShadow: "0px 0px 60px rgba(0, 0, 0, 0.08)"
      }}
    >
      <Container>
        <Grid
          columns={[1, null, null, "2fr 1fr 1fr 1fr"]}
          gap={5}
          sx={{
            alignItems: "flex-start",
            justifyContent: "center",
            textAlign: ["center", null, null, "left"]
          }}
        >
          <form onSubmit={handleSubmit}>
            <Logo isDark />
            <Text
              as="label"
              htmlFor="email"
              sx={{
                pb: 3,
                display: "block",
                mt: 4,
                maxWidth: "276px",
                mx: ["auto", null, null, "0"]
              }}
            >
              Join our newsletter to stay up to date on features and new
              releases.
            </Text>
            <Textfield
              label="Enter your email"
              name="email"
              id="email-footer"
              sx={{ width: "100%", maxWidth: "276px" }}
            />
          </form>
          {linksLists.map((list) => (
            <LinksList key={`links-list-${list.heading}`} {...list} />
          ))}
          <ul>
            <li sx={{ fontWeight: 600, mb: 3 }}>Livepeer Inc.</li>
            <li>
              16 Vestry Street, Floor 4<br />
              New York, NY 10013
            </li>
            <li sx={{ mt: 4, mb: 3 }}>
              <Link
                href="mailto:hello@livepeer.com"
                variant="footer"
                sx={{ fontWeight: 600, textDecoration: "underline" }}
                isExternal
              >
                hello@livepeer.com
              </Link>
            </li>
            <li>
<<<<<<< HEAD
              <Link
                href="mailto:hello@livepeer.com"
                variant="footer"
                isExternal
=======
              <A
                href="https://www.linkedin.com/company/livepeer"
                rel="noopener noreferrer"
                target="__blank"
>>>>>>> 00e8f465
              >
                <svg
                  width="32"
                  height="32"
                  viewBox="0 0 32 32"
                  fill="none"
                  xmlns="http://www.w3.org/2000/svg"
                  sx={{ display: "inline-block", mr: 2 }}
                >
                  <path
                    fillRule="evenodd"
                    clipRule="evenodd"
                    d="M16 32C24.8366 32 32 24.8366 32 16C32 7.16344 24.8366 0 16 0C7.16344 0 0 7.16344 0 16C0 24.8366 7.16344 32 16 32ZM10.6776 12.2644C11.7243 12.2644 12.3753 11.5386 12.3753 10.6332C12.3564 9.70605 11.7243 8.99934 10.6971 9C9.67116 9 9 9.70605 9 10.6332C9 11.538 9.6504 12.2651 10.6581 12.2644H10.6776ZM12.1778 22.9993H9.17612V13.5548H12.1778V22.9993ZM16.8394 14.8932C17.2401 14.2484 17.9528 13.3337 19.5448 13.3337C21.5187 13.3337 23.0006 14.682 23 17.5852V23H19.999V17.9464C19.999 16.6778 19.5643 15.8098 18.4767 15.8098C17.6502 15.8098 17.1558 16.3974 16.9382 16.9594C16.8577 17.1627 16.8394 17.4411 16.8394 17.7253V23H13.8384C13.8384 23 13.8774 14.4405 13.8384 13.5555H16.8394V14.8932ZM16.8394 14.8932C16.8344 14.9037 16.8275 14.9143 16.8199 14.9235H16.8394V14.8932Z"
                    fill="#fff"
                  />
                </svg>
<<<<<<< HEAD
              </Link>
              <Link href="mailto:hello@livepeer.com" isExternal>
=======
              </A>
              <A
                href="https://twitter.com/livepeerorg"
                rel="noopener noreferrer"
                target="__blank"
              >
>>>>>>> 00e8f465
                <svg
                  width="32"
                  height="32"
                  viewBox="0 0 32 32"
                  fill="none"
                  xmlns="http://www.w3.org/2000/svg"
                  sx={{ display: "inline-block" }}
                >
                  <path
                    fillRule="evenodd"
                    clipRule="evenodd"
                    d="M16 32C24.8366 32 32 24.8366 32 16C32 7.16344 24.8366 0 16 0C7.16344 0 0 7.16344 0 16C0 24.8366 7.16344 32 16 32ZM21.3503 11.8976C21.9313 11.8243 22.4849 11.6615 23 11.4205C22.6149 12.028 22.1279 12.5616 21.5668 12.9887C21.5723 13.1186 21.5751 13.2493 21.5751 13.3806C21.5751 17.3839 18.6861 22 13.4029 22C11.7809 22 10.2711 21.4985 9 20.639C9.2247 20.667 9.45335 20.6813 9.68517 20.6813C11.0308 20.6813 12.2693 20.197 13.2523 19.3845C11.9955 19.36 10.9347 18.4842 10.5692 17.2806C10.7446 17.316 10.9245 17.3349 11.1096 17.3349C11.3716 17.3349 11.6253 17.2979 11.8664 17.2287C10.5524 16.9504 9.56232 15.726 9.56232 14.2582C9.56232 14.2455 9.56232 14.2328 9.56253 14.2201C9.94982 14.447 10.3927 14.5833 10.8635 14.599C10.0928 14.0558 9.58573 13.1285 9.58573 12.0775C9.58573 11.5223 9.72737 11.002 9.97461 10.5545C11.3913 12.3873 13.5077 13.5934 15.8948 13.7197C15.8459 13.498 15.8204 13.2668 15.8204 13.0294C15.8204 11.3564 17.1065 10 18.6928 10C19.5189 10 20.2653 10.3679 20.7893 10.9567C21.4436 10.8208 22.0583 10.5687 22.6132 10.2216C22.3988 10.9289 21.9434 11.5226 21.3503 11.8976Z"
                    fill="#fff"
                  />
                </svg>
<<<<<<< HEAD
              </Link>
=======
              </A>
>>>>>>> 00e8f465
            </li>
          </ul>
        </Grid>
      </Container>
    </Box>
  );
};

export default Footer;<|MERGE_RESOLUTION|>--- conflicted
+++ resolved
@@ -1,8 +1,4 @@
-<<<<<<< HEAD
 import { Container, Box } from "@theme-ui/components";
-=======
-import { Container, Box, Link as A } from "@theme-ui/components";
->>>>>>> 00e8f465
 import Logo from "../Logo";
 import { Text } from "@theme-ui/components";
 import { Grid } from "@theme-ui/components";
@@ -15,15 +11,8 @@
     heading: "Company",
     links: [
       { children: "Home", href: "/" },
-<<<<<<< HEAD
-      { children: "Product", href: "/" },
-      { children: "About", href: "/" },
-      { children: "Jobs", href: "/" },
-      { children: "Pricing", href: "/" }
-=======
       { children: "About", href: "/team" },
       { children: "Jobs", href: "/jobs" }
->>>>>>> 00e8f465
     ]
   },
   {
@@ -31,15 +20,8 @@
     links: [
       { children: "Documentation", href: "/docs" },
       { children: "Blog", href: "/blog" },
-<<<<<<< HEAD
-      { children: "Case Studies", href: "/blog" },
-      { children: "Contact", href: "/" },
-      { children: "Privacy Policy", href: "/" },
-      { children: "Terms of Service", href: "/" }
-=======
       { children: "Contact", href: "/contact" },
       { children: "Privacy Policy", href: "/privacy-policy" }
->>>>>>> 00e8f465
     ]
   }
 ];
@@ -113,18 +95,7 @@
               </Link>
             </li>
             <li>
-<<<<<<< HEAD
-              <Link
-                href="mailto:hello@livepeer.com"
-                variant="footer"
-                isExternal
-=======
-              <A
-                href="https://www.linkedin.com/company/livepeer"
-                rel="noopener noreferrer"
-                target="__blank"
->>>>>>> 00e8f465
-              >
+              <Link href="https://www.linkedin.com/company/livepeer" isExternal>
                 <svg
                   width="32"
                   height="32"
@@ -140,17 +111,8 @@
                     fill="#fff"
                   />
                 </svg>
-<<<<<<< HEAD
               </Link>
-              <Link href="mailto:hello@livepeer.com" isExternal>
-=======
-              </A>
-              <A
-                href="https://twitter.com/livepeerorg"
-                rel="noopener noreferrer"
-                target="__blank"
-              >
->>>>>>> 00e8f465
+              <Link href="https://twitter.com/livepeerorg" isExternal>
                 <svg
                   width="32"
                   height="32"
@@ -166,11 +128,7 @@
                     fill="#fff"
                   />
                 </svg>
-<<<<<<< HEAD
               </Link>
-=======
-              </A>
->>>>>>> 00e8f465
             </li>
           </ul>
         </Grid>
