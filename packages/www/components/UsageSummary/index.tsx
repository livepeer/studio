import {
  Box,
  Heading,
  Badge,
  Flex,
  Grid,
  Link as A,
  Text,
  styled,
  Skeleton,
  Tooltip,
} from "@livepeer/design-system";
import Link from "next/link";
import { ArrowRightIcon } from "@radix-ui/react-icons";
import UpcomingIcon from "../../public/img/icons/upcoming.svg";
import { useCallback, useEffect, useState } from "react";
import { useApi } from "hooks";
import { products } from "@livepeer.studio/api/src/config";
import { QuestionMarkCircledIcon as Help } from "@radix-ui/react-icons";
import { useJune, events } from "hooks/use-june";

const StyledUpcomingIcon = styled(UpcomingIcon, {
  mr: "$2",
  color: "$gray",
});

export interface OverUsageBill {
  transcodingBill: OverUsageItem;
  deliveryBill: OverUsageItem;
  storageBill: OverUsageItem;
}

export interface OverUsageItem {
  units: number;
  total: number;
}

export const UsageCard = ({ title, usage, limit, loading = false }) => {
  return (
    <Box
      css={{
        px: "$5",
        py: "$4",
        boxShadow: "0 0 0 1px $colors$neutral6",
        borderRadius: "$1",
        backgroundColor: "$neutral2",
        color: "$hiContrast",
        mb: "$6",
        minHeight: 92,
      }}>
      {loading ? (
        <Box
          css={{
            display: "flex",
            fd: "column",
            gap: "$3",
          }}>
          <Skeleton variant="heading" css={{ width: "25%" }} />
          <Skeleton variant="title" css={{ width: "50%", mr: "$3" }} />
        </Box>
      ) : (
        <>
          <Flex align="center">
            <Box css={{ mb: "$2", mr: "$3", color: "$hiContrast" }}>
              {title}
            </Box>
          </Flex>
          <Flex align="center" css={{ fontSize: "$6" }}>
            <Box css={{ fontWeight: 700 }}>{usage}</Box>
          </Flex>
        </>
      )}
    </Box>
  );
};

const UsageSummary = () => {
  const {
    user,
    getBillingUsage,
    getUpcomingInvoice,
    getSubscription,
    getInvoices,
    getUserProduct,
  } = useApi();
  const [usage, setUsage] = useState(null);
  const [subscription, setSubscription] = useState(null);
  const [invoices, setInvoices] = useState(null);
  const [overUsageBill, setOverUsageBill] = useState<OverUsageBill | null>(
    null
  );
  const [upcomingInvoiceTotal, setUpcomingInvoiceTotal] = useState(0);
  const [upcomingInvoice, setUpcomingInvoice] = useState<any>(null);
  const product = getUserProduct(user);
  const prices = product.usage;

  useEffect(() => {
    const doGetInvoices = async (stripeCustomerId) => {
      const [res, invoices] = await getInvoices(stripeCustomerId);
      if (res.status == 200) {
        setInvoices(invoices);
      }
    };

    const doGetUsage = async (fromTime, toTime, status) => {
      fromTime = fromTime * 1000;
      toTime = toTime * 1000;

      if (status === "canceled") {
        const now = new Date();
        fromTime = new Date(now.getFullYear(), now.getMonth(), 1).getTime();
        toTime = now.getTime();
      }

      let [
        res,
        usage = {
          TotalUsageMins: 0,
          DeliveryUsageMins: 0,
          StorageUsageMins: 0,
        },
      ] = await getBillingUsage(fromTime, toTime);

      if (res.status == 200) {
        setUsage(usage);
        await doCalculateOverUsage(usage);
      }
    };
    const getSubscriptionAndUsage = async (subscriptionId) => {
      const [res, subscription] = await getSubscription(subscriptionId);
      if (res.status == 200) {
        setSubscription(subscription);
      }
      doGetUsage(
        subscription?.current_period_start,
        subscription?.current_period_end,
        subscription?.status
      );
    };

    const doCalculateOverUsage = async (usage) => {
      const overusage = await calculateOverUsage(product, usage);
      if (overusage) {
        const oBill = await calculateOverUsageBill(overusage);
        setOverUsageBill(oBill);
        let [res, uInvoice] = await getUpcomingInvoice(user.stripeCustomerId);
        setUpcomingInvoice(uInvoice?.invoices);
        setUpcomingInvoiceTotal((uInvoice?.invoices?.total / 100) | 0);
      }
    };

    const calculateOverUsage = async (product, usage) => {
      const limits = {
        transcoding: product?.usage[0].limit,
        streaming: product?.usage[1].limit,
        storage: product?.usage[2].limit,
      };

      const overUsage = {
        TotalUsageMins: Math.max(usage?.TotalUsageMins - limits.transcoding, 0),
        DeliveryUsageMins: Math.max(
          usage?.DeliveryUsageMins - limits.streaming,
          0
        ),
        StorageUsageMins: Math.max(usage?.StorageUsageMins - limits.storage, 0),
      };

      return overUsage;
    };

    const calculateOverUsageBill = async (overusage) => {
      const payAsYouGoData = products["prod_O9XuWMU1Up6QKf"];

      const overUsageBill: OverUsageBill = {
        transcodingBill: {
          units: overusage.TotalUsageMins,
          total: Number(
            (overusage.TotalUsageMins * payAsYouGoData.usage[0].price).toFixed(
              2
            )
          ),
        },
        deliveryBill: {
          units: overusage.DeliveryUsageMins,
          total: Number(
            (
              overusage.DeliveryUsageMins * payAsYouGoData.usage[1].price
            ).toFixed(2)
          ),
        },
        storageBill: {
          units: overusage.StorageUsageMins,
          total: Number(
            (
              overusage.StorageUsageMins * payAsYouGoData.usage[2].price
            ).toFixed(2)
          ),
        },
      };

      return overUsageBill;
    };

    if (user) {
      doGetInvoices(user.stripeCustomerId);
      getSubscriptionAndUsage(user.stripeCustomerSubscriptionId);
    }
  }, [user]);

  const June = useJune();

  const trackEvent = useCallback(() => {
    if (June) June.track(events.landing.billingCta);
  }, [June]);

  return (
    <>
      <Flex
        justify="between"
        align="end"
        css={{
          borderBottom: "1px solid",
          borderColor: "$neutral6",
          pb: "$4",
          mb: "$5",
          width: "100%",
        }}>
        <Heading size="2">
          <Flex>
            <Box
              css={{
                mr: "$3",
                fontWeight: 600,
                letterSpacing: "0",
              }}>
              Usage
            </Box>
            <Flex align="center" css={{ mr: "$3" }}>
              <Tooltip
                multiline
                // @ts-ignore
                content={
                  <Box>
                    Usage minutes may take up to an hour to be reflected.
                  </Box>
                }>
                <Help />
              </Tooltip>
            </Flex>
            <Badge
              size="1"
              variant="neutral"
              css={{ letterSpacing: 0, mt: "7px" }}>
              {user?.stripeProductId
                ? products[user.stripeProductId]?.name
                : products["prod_O9XuIjn7EqYRVW"].name}{" "}
              Plan
            </Badge>
          </Flex>
        </Heading>
        <Flex css={{ fontSize: "$3", color: "$hiContrast" }}>
          Current billing period (
          {subscription && (
            <Flex>
              {new Date(
                subscription.current_period_start * 1000
              ).toLocaleDateString("en-US", {
                month: "short",
                day: "numeric",
              })}{" "}
              to{" "}
              {new Date(
                subscription.current_period_end * 1000
              ).toLocaleDateString("en-US", {
                month: "short",
                day: "numeric",
              })}{" "}
            </Flex>
          )}
          )
        </Flex>
      </Flex>
      <Grid gap="4" columns="3">
        <UsageCard
          title="Transcoding minutes"
          loading={!usage}
          usage={usage && usage.TotalUsageMins.toFixed(2).toLocaleString()}
          limit={!products[user.stripeProductId]?.order ? 1000 : false}
        />
        <UsageCard
          title="Delivery minutes"
          loading={!usage}
          usage={usage && usage.DeliveryUsageMins.toFixed(2).toLocaleString()}
          limit={!products[user.stripeProductId]?.order ? 10000 : false}
        />
        <UsageCard
          title="Storage minutes"
          loading={!usage}
          usage={usage && usage.StorageUsageMins.toFixed(2).toLocaleString()}
          limit={!products[user.stripeProductId]?.order ? 1000 : false}
        />
      </Grid>
      <Flex
        justify="between"
        align="center"
        css={{ fontSize: "$3", color: "$hiContrast" }}>
<<<<<<< HEAD
        <Link href="/dashboard/account/billing" passHref legacyBehavior>
          <A variant="primary" css={{ display: "flex", alignItems: "center" }}>
=======
        <Link href="/billing" passHref legacyBehavior>
          <A
            variant="primary"
            css={{ display: "flex", alignItems: "center" }}
            onClick={() => trackEvent()}>
>>>>>>> a55ccc19
            View billing <ArrowRightIcon />
          </A>
        </Link>
      </Flex>
    </>
  );
};

export default UsageSummary;<|MERGE_RESOLUTION|>--- conflicted
+++ resolved
@@ -304,16 +304,11 @@
         justify="between"
         align="center"
         css={{ fontSize: "$3", color: "$hiContrast" }}>
-<<<<<<< HEAD
         <Link href="/dashboard/account/billing" passHref legacyBehavior>
-          <A variant="primary" css={{ display: "flex", alignItems: "center" }}>
-=======
-        <Link href="/billing" passHref legacyBehavior>
           <A
             variant="primary"
             css={{ display: "flex", alignItems: "center" }}
             onClick={() => trackEvent()}>
->>>>>>> a55ccc19
             View billing <ArrowRightIcon />
           </A>
         </Link>
