--- conflicted
+++ resolved
@@ -28,18 +28,14 @@
 import Router, { useRouter } from "next/router";
 import { RocketIcon, ChatBubbleIcon, LoopIcon } from "@radix-ui/react-icons";
 import Contact from "../Contact";
-<<<<<<< HEAD
+import { useJune, events } from "hooks/use-june";
+import { useCallback, useEffect, useState } from "react";
+import { isExport } from "lib/utils";
+import { useQuery } from "react-query";
 import CreateProjectDialog from "components/Project/createProjectDialog";
-import { useQuery } from "react-query";
-import { useState } from "react";
+import { User } from "@livepeer.studio/api";
+import useProject from "hooks/use-project";
 import { FiCheck, FiChevronLeft } from "react-icons/fi";
-import useProject from "hooks/use-project";
-import { User } from "@livepeer.studio/api";
-=======
-import { useJune, events } from "hooks/use-june";
-import { useCallback, useEffect } from "react";
-import { isExport } from "lib/utils";
->>>>>>> a55ccc19
 
 export const NavLink = styled(A, {
   fontSize: 14,
@@ -70,10 +66,7 @@
   | "home"
   | "streams"
   | "streams/sessions"
-<<<<<<< HEAD
-=======
   // /stream-health - unhandled in the sidebar
->>>>>>> a55ccc19
   | "streams/health"
   | "assets"
   | "developers"
@@ -259,15 +252,10 @@
               },
             }}>
             <Avatar
-<<<<<<< HEAD
               css={{
                 width: 55,
                 height: 55,
               }}
-=======
-              placeholder="user"
-              size="3"
->>>>>>> a55ccc19
               alt={user?.firstName}
               fallback={
                 user?.firstName
@@ -282,27 +270,18 @@
             </Text>
           </Flex>
           <DropdownMenuContent
-<<<<<<< HEAD
             css={{
               border: "1px solid $colors$neutral6",
               width: "12rem",
               ml: "$4",
               mt: "$1",
             }}>
-=======
-            placeholder="dropdown-menu-content"
-            css={{ border: "1px solid $colors$neutral6" }}>
->>>>>>> a55ccc19
             <DropdownMenuGroup>
               <DropdownMenuItem
                 key="billing-dropdown-item"
                 onSelect={(e) => {
                   e.preventDefault();
-<<<<<<< HEAD
                   Router.push("/dashboard/account/projects");
-=======
-                  Router.push("/billing");
->>>>>>> a55ccc19
                 }}>
                 Account setting
               </DropdownMenuItem>
@@ -340,7 +319,6 @@
               borderRadius: "$3",
             },
           }}>
-<<<<<<< HEAD
           <Text
             css={{
               color: "$neutral11",
@@ -367,24 +345,6 @@
               <Flex
                 onClick={() => setCurrentProject(project)}
                 key={project.id}
-=======
-          <Link href="/" passHref legacyBehavior>
-            <NavLink active={id === "home"}>
-              <HomeIcon active={id === "home"} />
-              Home
-            </NavLink>
-          </Link>
-          <Box>
-            <Link href="/streams" passHref legacyBehavior>
-              <NavLink active={id === "streams"}>
-                <StreamIcon active={id === "streams"} />
-                Streams
-              </NavLink>
-            </Link>
-
-            {id?.split("/")[0] === "streams" && (
-              <Box
->>>>>>> a55ccc19
                 css={{
                   p: "$2",
                   ml: "-$2",
@@ -392,7 +352,6 @@
                     backgroundColor: "$neutral4",
                     borderRadius: "$3",
                   },
-<<<<<<< HEAD
                 }}
                 align={"center"}
                 justify={"between"}>
@@ -421,36 +380,10 @@
               <Flex
                 onClick={() => setShowCreateProjectAlert(true)}
                 align={"center"}
-=======
-                }}>
-                <Link href="/sessions" passHref legacyBehavior>
-                  <NavLink active={id === "streams/sessions"}>Sessions</NavLink>
-                </Link>
-              </Box>
-            )}
-          </Box>
-          <Link href="/assets" passHref legacyBehavior>
-            <NavLink active={id === "assets"}>
-              <AssetsIcon active={id === "assets"} />
-              Assets
-            </NavLink>
-          </Link>
-          <Box>
-            <Link href="/developers/api-keys" passHref legacyBehavior>
-              <NavLink>
-                <TerminalIcon active={id?.split("/")[0] === "developers"} />
-                Developers
-              </NavLink>
-            </Link>
-
-            {id?.split("/")[0] === "developers" && (
-              <Box
->>>>>>> a55ccc19
                 css={{
                   color: "$neutral12",
                   cursor: "default",
                 }}>
-<<<<<<< HEAD
                 Create new project
               </Flex>
               <Flex
@@ -487,51 +420,10 @@
                 </NavLink>
               </Link>
               {item.children && id === item.id && (
-=======
-                <Link href="/developers/api-keys" passHref legacyBehavior>
-                  <NavLink active={id === "developers"}>API Keys</NavLink>
-                </Link>
-                <Link href="/developers/signing-keys" passHref legacyBehavior>
-                  <NavLink active={id === "developers/signing-keys"}>
-                    Signing Keys
-                  </NavLink>
-                </Link>
-                <Link href="/developers/webhooks" passHref legacyBehavior>
-                  <NavLink active={id === "developers/webhooks"}>
-                    Webhooks
-                  </NavLink>
-                </Link>
-              </Box>
-            )}
-          </Box>
-
-          {!isExport() && (
-            <Box>
-              <Link href="/usage" passHref legacyBehavior>
-                <NavLink active={id === "usage"}>
-                  <UsageIcon active={id === "usage"} />
-                  Usage
-                </NavLink>
-              </Link>
-            </Box>
-          )}
-
-          {!isExport() && (
-            <Box>
-              <Link href="/billing" passHref legacyBehavior>
-                <NavLink active={id === "billing"}>
-                  <BillingIcon active={id === "billing"} />
-                  Billing
-                </NavLink>
-              </Link>
-
-              {id?.split("/")[0] === "billing" && (
->>>>>>> a55ccc19
                 <Box
                   css={{
                     a: {
                       pl: 35,
-<<<<<<< HEAD
                       mt: "$1",
                     },
                   }}>
@@ -568,26 +460,6 @@
             }}>
             <LoopIcon />
             <Text
-=======
-                    },
-                    "> :first-child": {
-                      mt: "$1",
-                    },
-                  }}>
-                  <Link href="/billing/plans" passHref legacyBehavior>
-                    <NavLink active={id === "billing/plans"}>Plans</NavLink>
-                  </Link>
-                </Box>
-              )}
-            </Box>
-          )}
-        </Grid>
-        {!isExport() && (
-          <Flex direction="column" gap={1}>
-            <NavLink
-              href="https://status.livepeer.studio/"
-              target="_blank"
->>>>>>> a55ccc19
               css={{
                 color: "$neutral10",
                 transition: "color .3s",
@@ -597,71 +469,61 @@
                   transition: "color .3s",
                 },
               }}>
-              <LoopIcon />
-              <Text
-                css={{
-                  display: "flex",
-                  backgroundClip: "text",
-                  ml: "$2",
-                  lineHeight: 1.2,
-                  fontSize: "$1",
-                }}>
-                Status
-              </Text>
-            </NavLink>
-
-            <NavLink
-              href="https://livepeer.canny.io/changelog?labels=studio"
-              target="_blank"
+              Status
+            </Text>
+          </NavLink>
+
+          <NavLink
+            href="https://livepeer.canny.io/changelog?labels=studio"
+            target="_blank"
+            css={{
+              color: "$neutral10",
+              transition: "color .3s",
+              textDecoration: "none",
+              "&:hover": {
+                color: "$neutral11",
+                transition: "color .3s",
+              },
+            }}>
+            <RocketIcon />
+            <Text
               css={{
-                color: "$neutral10",
+                display: "flex",
+                backgroundClip: "text",
+                ml: "$2",
+                lineHeight: 1.2,
+                fontSize: "$1",
+              }}>
+              Changelog
+            </Text>
+          </NavLink>
+
+          <NavLink
+            href="https://livepeer.canny.io/feature-requests?category=studio&selectedCategory=studio"
+            target="_blank"
+            css={{
+              color: "$neutral10",
+              transition: "color .3s",
+              textDecoration: "none",
+              "&:hover": {
+                color: "$neutral11",
                 transition: "color .3s",
-                textDecoration: "none",
-                "&:hover": {
-                  color: "$neutral11",
-                  transition: "color .3s",
-                },
+              },
+            }}>
+            <ChatBubbleIcon />
+            <Text
+              css={{
+                display: "flex",
+                backgroundClip: "text",
+                ml: "$2",
+                lineHeight: 1.2,
+                fontSize: "$1",
               }}>
-              <RocketIcon />
-              <Text
-                css={{
-                  display: "flex",
-                  backgroundClip: "text",
-                  ml: "$2",
-                  lineHeight: 1.2,
-                  fontSize: "$1",
-                }}>
-                Changelog
-              </Text>
-            </NavLink>
-
-            <NavLink
-              href="https://livepeer.canny.io/feature-requests?category=studio&selectedCategory=studio"
-              target="_blank"
-              css={{
-                color: "$neutral10",
-                transition: "color .3s",
-                textDecoration: "none",
-                "&:hover": {
-                  color: "$neutral11",
-                  transition: "color .3s",
-                },
-              }}>
-              <ChatBubbleIcon />
-              <Text
-                css={{
-                  display: "flex",
-                  backgroundClip: "text",
-                  ml: "$2",
-                  lineHeight: 1.2,
-                  fontSize: "$1",
-                }}>
-                Feature Requests
-              </Text>
-            </NavLink>
-            <Contact />
-          </Flex>
-        )}
+              Feature Requests
+            </Text>
+          </NavLink>
+          <Contact />
+        </Flex>
       </Flex>
     </>
   );
