import {
  Link as A,
  Avatar,
  Box,
  DropdownMenu,
  DropdownMenuContent,
  DropdownMenuGroup,
  DropdownMenuItem,
<<<<<<< HEAD
  Button,
} from "@livepeer/design-system";
import ThemeSwitch from "../ThemeSwitch";
=======
  DropdownMenuTrigger,
  Flex,
  Grid,
  Text,
  styled,
} from "@livepeer/design-system";
import {
  BookmarkFilledIcon,
  BookmarkIcon,
  ChatBubbleIcon,
  ChevronDownIcon,
  LoopIcon,
  RocketIcon,
} from "@radix-ui/react-icons";
import { useJune } from "hooks/use-june";
import { isExport } from "lib/utils";
>>>>>>> 0a130f45
import Link from "next/link";
import Router, { useRouter } from "next/router";
import { useEffect } from "react";
import { useApi } from "../../hooks";
import ThemeSwitch from "../ThemeSwitch";
import {
  AssetsIcon,
  BillingIcon,
  HomeIcon,
  StreamIcon,
  TerminalIcon,
<<<<<<< HEAD
  AssetsIcon,
  TopBottomChevron,
  SettingsIcon,
  ProjectsIcon,
  UsageIcon,
  BillingIcon,
} from "./NavIcons";
import { useApi } from "../../hooks";
import Router, { useRouter } from "next/router";
import { RocketIcon, ChatBubbleIcon, LoopIcon } from "@radix-ui/react-icons";
import Contact from "../Contact";
import { useState } from "react";
import { useQuery, useQueryClient } from "react-query";
import CreateProjectDialog from "components/Project/createProjectDialog";
import { FiCheck } from "react-icons/fi";
import { useProjectContext } from "context/ProjectContext";
=======
  UsageIcon,
} from "./NavIcons";
>>>>>>> 0a130f45

export const NavLink = styled(A, {
  fontSize: 14,
  display: "flex",
  alignItems: "center",
  color: "$primary12",
  px: "$2",
  py: 7,
  borderRadius: "$2",
  cursor: "default",
  lineHeight: 1.2,
  fontWeight: 500,
  gap: "$2",
  textDecoration: "none",
  "&:hover": {
    bc: "$neutral4",
    textDecoration: "none",
  },
  "&:focus": {
    outline: "none",
  },
  variants: {
    active: { true: { bc: "$neutral4" } },
  },
});

export type SidebarId =
  | "home"
  | "streams"
  | "streams/sessions"
  // /stream-health - unhandled in the sidebar
  | "streams/health"
  | "assets"
  | "developers"
  | "developers/signing-keys"
  | "developers/webhooks"
  | "settings"
  | "settings/general"
  | "settings/projects"
  | "settings/usage"
  | "settings/billing"
  | "settings/plans";

export const generalSidebarItems = [
  {
    title: "Home",
    path: "/",
    icon: <HomeIcon />,
    id: "home",
  },
  {
    title: "Streams",
    path: "/streams",
    icon: <StreamIcon />,
    id: "streams",
    children: [
      {
        title: "Sessions",
        path: "/sessions",
        id: "streams/sessions",
      },
    ],
  },
  {
    title: "Assets",
    path: "/assets",
    icon: <AssetsIcon />,
    id: "assets",
  },
  {
    title: "Developers",
    path: "/developers/api-keys",
    icon: <TerminalIcon />,
    id: "developers",
    children: [
      {
        title: "API Keys",
        path: "/developers/api-keys",
        id: "developers",
      },
      {
        title: "Signing Keys",
        path: "/developers/signing-keys",
        id: "developers/signing-keys",
      },
      {
        title: "Webhooks",
        path: "/developers/webhooks",
        id: "developers/webhooks",
      },
    ],
  },
  {
    title: "Settings",
    path: "/settings",
    icon: <SettingsIcon />,
    id: "settings",
  },
];

const settingsSidebarItems = [
  {
    title: "Projects",
    path: "/settings/projects",
    id: "settings/projects",
    icon: <ProjectsIcon />,
  },

  {
    title: "Usage",
    path: "/settings/usage",
    id: "settings/usage",
    icon: <UsageIcon />,
  },
  {
    title: "Billing",
    path: "/settings/billing",
    id: "settings/billing",
    icon: <BillingIcon />,
    children: [
      {
        title: "Plans",
        path: "/settings/billing/plans",
        id: "settings/plans",
      },
    ],
  },
];

const Sidebar = ({ id }: { id: SidebarId }) => {
  const { setProjectId, projectId, appendProjectId } = useProjectContext();
  const { createProject, getProjects, logout, user } = useApi();
  const queryClient = useQueryClient();
  const { pathname } = useRouter();

  const [showCreateProjectAlert, setShowCreateProjectAlert] = useState(false);

  const { data } = useQuery("projects", getProjects);
  const activeProject = data?.find((project) => project.id === projectId);

  const isSettingsPage = pathname.includes("/settings/");

  const onCreateClick = async (projectName: string) => {
    const project = await createProject({
      name: projectName,
    });

    setProjectId(project.id);
    setShowCreateProjectAlert(false);

    queryClient.invalidateQueries("projects");
  };

  const isResourcePage = () => {
    const path = window.location.pathname;

    const resourceKeywords = ["/streams/", "/assets/", "/developers/webhooks/"];

    for (const keyword of resourceKeywords) {
      if (path.includes(keyword)) {
        return keyword;
      }
    }

    return false;
  };

  const isActive = (item: any) => {
    if (id === item.id) {
      return true;
    }
    return false;
  };

  const isParentActive = (item: any) => {
    if (id === item.id) {
      return true;
    }
    if (item.children) {
      return item.children.some((child: any) => id === child.id);
    }
    return false;
  };

  return (
    <>
      <Box
        css={{
          backgroundColor: "$panel",
          borderRight: "1px solid",
          borderColor: "$neutral6",
          maxWidth: 270,
          width: 270,
          top: 0,
          position: "fixed",
          justifyContent: "flex-end",
          bottom: 0,
          zIndex: 0,
        }}>
        <Flex align="center" justify="between" css={{ p: "$3", mb: "$3" }}>
          <DropdownMenu>
            <Flex
              as={DropdownMenuTrigger}
              align="center"
              css={{
                border: 0,
                background: "transparent",
                p: 6,
                "&:hover": {
                  backgroundColor: "$neutral4",
                  borderRadius: "$3",
                },
              }}>
              <Avatar
                placeholder={user?.firstName || user?.email.charAt(0)}
                css={{
                  width: 55,
                  height: 55,
                }}
                alt={user?.firstName}
                fallback={
                  user?.firstName
                    ? user?.firstName?.charAt(0)
                    : user?.email.charAt(0)
                }
              />
              <Text
                size="3"
                css={{
                  ml: "$2",
                  fontSize: "$3",
                  mr: "$1",
                  color: "$neutral11",
                }}>
                My Account
              </Text>
            </Flex>
            <DropdownMenuContent
              placeholder="Account"
              css={{
                border: "1px solid $colors$neutral6",
                width: "12rem",
                ml: "$4",
              }}>
              <DropdownMenuGroup
                css={{
                  display: "flex",
                  flexDirection: "column",
                  mx: "$1",
                }}>
                <DropdownMenuItem
                  css={{
                    py: 3,
                    borderRadius: "$1",
                    "&:hover": {
                      transition: ".2s",
                      bc: "$neutral4",
                    },
                  }}
                  key="billing-dropdown-item"
                  onSelect={(e) => {
                    e.preventDefault();
                    Router.push("/settings/projects");
                  }}>
                  <Text size="2">Projects</Text>
                </DropdownMenuItem>
                <DropdownMenuItem
                  css={{
                    py: 3,
                    borderRadius: "$1",
                    "&:hover": {
                      transition: ".2s",
                      bc: "$neutral4",
                    },
                  }}
                  key="billing-dropdown-item"
                  onSelect={(e) => {
                    e.preventDefault();
                    Router.push("/settings/usage");
                  }}>
                  <Text size="2">Usage</Text>
                </DropdownMenuItem>

                <DropdownMenuItem
                  css={{
                    py: 3,
                    borderRadius: "$1",
                    "&:hover": {
                      transition: ".2s",
                      bc: "$neutral4",
                    },
                  }}
                  key="billing-dropdown-item"
                  onSelect={(e) => {
                    e.preventDefault();
                    Router.push("/settings/billing");
                  }}>
                  <Text size="2">Billing</Text>
                </DropdownMenuItem>

                <DropdownMenuItem
                  css={{
                    py: 3,
                    borderRadius: "$1",
                    "&:hover": {
                      transition: ".2s",
                      bc: "$neutral4",
                    },
                  }}
                  key="billing-dropdown-item"
                  onSelect={(e) => {
                    e.preventDefault();
                    Router.push("/settings/billing/plans");
                  }}>
                  <Text size="2">Plans</Text>
                </DropdownMenuItem>
                <DropdownMenuItem
                  css={{
                    py: 3,
                    borderRadius: "$1",
                    "&:hover": {
                      transition: ".2s",
                      bc: "$neutral4",
                    },
                  }}
                  key="logout-dropdown-item"
                  onSelect={(e) => {
                    e.preventDefault();
                    logout();
                  }}>
                  <Text size="2">Log out</Text>
                </DropdownMenuItem>
              </DropdownMenuGroup>
            </DropdownMenuContent>
          </DropdownMenu>
          <ThemeSwitch />
        </Flex>

        {!isSettingsPage && (
          <DropdownMenu>
            <Flex
              align={"center"}
              as={DropdownMenuTrigger}
              css={{
                py: "$1",
                px: "$2",
                gap: "$2",
                mb: "$2",
                mt: "-$1",
                ml: "$4",
                border: 0,
                backgroundColor: "transparent",
                "&:focus": {
                  outline: "none",
                },
                "&:hover": {
                  backgroundColor: "$neutral4",
                  borderRadius: "$3",
                },
              }}>
              <Text
                css={{
                  color: "$neutral11",
                }}>
                {activeProject?.name}
              </Text>
              <TopBottomChevron />
            </Flex>
            <DropdownMenuContent
              placeholder={"Projects"}
              css={{
                border: "1px solid $colors$neutral6",
                width: "14rem",
                ml: "$5",
                py: "$2",
                px: "$3",
              }}>
              <Text size={2} variant={"neutral"} css={{ ml: "$1", mb: "$1" }}>
                Projects
              </Text>
              <Box
                css={{
                  borderBottom: "1px solid",
                  borderColor: "$neutral6",
                  pb: "$2",
                }}>
                {data?.map((project) => (
                  <DropdownMenuItem
                    key={project.id}
                    css={{
                      py: "$1",
                      px: "$2",
                      cursor: "default",
                      "&:hover": {
                        backgroundColor: "$neutral4",
                        borderRadius: "$3",
                      },
                    }}
                    onClick={() => {
                      setProjectId(project.id);
                      if (isResourcePage()) {
                        const path = isResourcePage() as string;
                        const newUrl = `/dashboard/projects/${project.id}${path}`;
                        window.location.assign(newUrl);
                      }
                    }}>
                    <Flex
                      css={{ width: "100%" }}
                      key={project.id}
                      align={"center"}
                      justify={"between"}>
                      <Text size={2}>{project?.name}</Text>
                      {projectId === project.id && <FiCheck />}
                    </Flex>
                  </DropdownMenuItem>
                ))}
              </Box>
              <Box
                css={{
                  py: "$2",
                  pb: 0,
                  fontSize: 14,
                  color: "$primary11",
                  a: {
                    textDecoration: "none",
                    color: "$neutral12",
                  },
                }}>
                <Flex
                  direction={"column"}
                  css={{
                    width: "100%",
                  }}>
                  <DropdownMenuItem
                    onClick={() => setShowCreateProjectAlert(true)}
                    css={{
                      color: "$neutral12",
                      cursor: "default",
                      borderRadius: "$3",
                      py: "$1",
                      px: "$2",
                      "&:hover": {
                        backgroundColor: "$neutral4",
                      },
                    }}>
                    <Flex align={"center"}>
                      <Text size={2}>Create new project</Text>
                    </Flex>
                  </DropdownMenuItem>
                  <DropdownMenuItem
                    onClick={() => Router.push("/settings/projects")}
                    css={{
                      color: "$neutral12",
                      cursor: "default",
                      borderRadius: "$3",
                      py: "$1",
                      px: "$2",
                      "&:hover": {
                        backgroundColor: "$neutral4",
                      },
                    }}>
                    <Flex align={"center"}>
                      <Text size={2}>View all projects</Text>
                    </Flex>
                  </DropdownMenuItem>
                </Flex>
              </Box>
            </DropdownMenuContent>
          </DropdownMenu>
        )}

        <Flex
          css={{ px: "$4", height: "calc(100vh - 100px)" }}
          direction="column"
          justify="between">
          <Grid
            gap={1}
            css={{
              a: {
                textDecoration: "none",
              },
            }}>
            {(isSettingsPage ? settingsSidebarItems : generalSidebarItems).map(
              (item) => (
                <Box key={item.id}>
                  <Link
                    href={
                      isSettingsPage ? item.path : appendProjectId(item.path)
                    }
                    passHref
                    legacyBehavior>
                    <NavLink active={isActive(item)}>
                      {item.icon}
                      {item.title}
                    </NavLink>
                  </Link>
                  {item.children && isParentActive(item) && (
                    <Box
                      css={{
                        a: {
                          pl: 35,
                          mt: "$1",
                        },
                      }}>
                      {item.children.map((child) => (
                        <Link
                          href={
                            isSettingsPage
                              ? child.path
                              : appendProjectId(child.path)
                          }
                          key={child.id}
                          passHref
                          legacyBehavior>
                          <NavLink active={isActive(child)}>
                            {child.title}
                          </NavLink>
                        </Link>
                      ))}
                    </Box>
                  )}
                </Box>
              )
            )}
          </Grid>
          <Flex
            direction="column"
            gap={1}
            css={{
              mb: !isSettingsPage ? "$6" : "$0",
            }}>
            <NavLink
              href="https://docs.livepeer.org"
              target="_blank"
              css={{
                color: "$neutral10",
                transition: "color .3s",
                textDecoration: "none",
                "&:hover": {
                  color: "$neutral11",
                  transition: "color .3s",
                },
              }}>
              <BookmarkIcon />
              <Text
                css={{
                  display: "flex",
                  backgroundClip: "text",
                  ml: "$2",
                  lineHeight: 1.2,
                  fontSize: "$1",
                }}>
                Documentation
              </Text>
            </NavLink>

            <NavLink
              href="https://status.livepeer.studio/"
              target="_blank"
              css={{
                color: "$neutral10",
                transition: "color .3s",
                textDecoration: "none",
                "&:hover": {
                  color: "$neutral11",
                  transition: "color .3s",
                },
              }}>
              <LoopIcon />
              <Text
                css={{
                  display: "flex",
                  backgroundClip: "text",
                  ml: "$2",
                  lineHeight: 1.2,
                  fontSize: "$1",
                }}>
                Status
              </Text>
            </NavLink>

            <NavLink
              href="https://livepeer.canny.io/changelog?labels=studio"
              target="_blank"
              css={{
                color: "$neutral10",
                transition: "color .3s",
                textDecoration: "none",
                "&:hover": {
                  color: "$neutral11",
                  transition: "color .3s",
                },
              }}>
              <RocketIcon />
              <Text
                css={{
                  display: "flex",
                  backgroundClip: "text",
                  ml: "$2",
                  lineHeight: 1.2,
                  fontSize: "$1",
                }}>
                Changelog
              </Text>
            </NavLink>

            <NavLink
              href="https://livepeer.canny.io/feature-requests?category=studio&selectedCategory=studio"
              target="_blank"
              css={{
                color: "$neutral10",
                transition: "color .3s",
                textDecoration: "none",
                "&:hover": {
                  color: "$neutral11",
                  transition: "color .3s",
                },
              }}>
              <ChatBubbleIcon />
              <Text
                css={{
                  display: "flex",
                  backgroundClip: "text",
                  ml: "$2",
                  lineHeight: 1.2,
                  fontSize: "$1",
                }}>
                Feature Requests
              </Text>
            </NavLink>
          </Flex>
        </Flex>
      </Box>

      <CreateProjectDialog
        onCreate={onCreateClick}
        onOpenChange={(isOpen) => setShowCreateProjectAlert(isOpen)}
        isOpen={showCreateProjectAlert}
      />
    </>
  );
};

export default Sidebar;<|MERGE_RESOLUTION|>--- conflicted
+++ resolved
@@ -6,17 +6,10 @@
   DropdownMenuContent,
   DropdownMenuGroup,
   DropdownMenuItem,
-<<<<<<< HEAD
   Button,
 } from "@livepeer/design-system";
 import ThemeSwitch from "../ThemeSwitch";
-=======
-  DropdownMenuTrigger,
-  Flex,
-  Grid,
-  Text,
-  styled,
-} from "@livepeer/design-system";
+import Link from "next/link";
 import {
   BookmarkFilledIcon,
   BookmarkIcon,
@@ -27,7 +20,6 @@
 } from "@radix-ui/react-icons";
 import { useJune } from "hooks/use-june";
 import { isExport } from "lib/utils";
->>>>>>> 0a130f45
 import Link from "next/link";
 import Router, { useRouter } from "next/router";
 import { useEffect } from "react";
@@ -39,7 +31,6 @@
   HomeIcon,
   StreamIcon,
   TerminalIcon,
-<<<<<<< HEAD
   AssetsIcon,
   TopBottomChevron,
   SettingsIcon,
@@ -56,10 +47,6 @@
 import CreateProjectDialog from "components/Project/createProjectDialog";
 import { FiCheck } from "react-icons/fi";
 import { useProjectContext } from "context/ProjectContext";
-=======
-  UsageIcon,
-} from "./NavIcons";
->>>>>>> 0a130f45
 
 export const NavLink = styled(A, {
   fontSize: 14,
