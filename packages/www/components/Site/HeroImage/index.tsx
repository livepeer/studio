--- conflicted
+++ resolved
@@ -54,10 +54,6 @@
               }}>
               {title}
             </LiveBox>
-<<<<<<< HEAD
-=======
-            <Text>{richText}</Text>
->>>>>>> 5064da1b
             {portableTextRaw && <PortableText value={portableTextRaw} />}
           </Box>
           <Image
