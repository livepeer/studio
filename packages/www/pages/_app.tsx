import {
  DesignSystemProvider,
  SnackbarProvider,
  getThemes,
  globalCss,
} from "@livepeer/design-system";
import {
  LivepeerConfig,
  ThemeConfig,
  createReactClient,
  studioProvider,
} from "@livepeer/react";
import { AnalyzerProvider } from "hooks/use-analyzer";
import { ApiProvider, getEndpoint } from "hooks/use-api";
import { getBrandName } from "lib/utils";
import { DefaultSeo } from "next-seo";
import { ThemeProvider } from "next-themes";
import Head from "next/head";
import { QueryClient, QueryClientProvider } from "react-query";
import "../css/hubspot.scss";
import "../css/markdown.css";
import "../css/recaptcha.css";
import "../css/tailwind.css";
import { DEFAULT_THEME } from "../lib/theme";
import SEO from "../next-seo.config";
import { ProjectProvider } from "context/ProjectContext";
import useSyncProjectId from "hooks/use-project";

const queryClient = new QueryClient();

const globalStyles = globalCss({
  body: {
    margin: 0,
    bc: "$loContrast",
    fontFamily: "Inter",
    color: "$hiContrast",
  },

  ".main": {
    bc: "$loContrast",
  },

  "h1, h2, h3, h4, h5": { fontWeight: 500 },

  svg: { display: "block" },

  "pre, code": { margin: 0, fontFamily: "$mono" },

  "#__next": {
    position: "relative",
    zIndex: 0,
  },

  "#hubspot-messages-iframe-container iframe": {
    colorScheme: "auto",
  },

  'div[role="alertdialog"]': {
    zIndex: 100,
  },
});

const themes: any = getThemes();
const themeMap = {};
Object.keys(themes).map(
  (key, _index) => (themeMap[themes[key].className] = themes[key].className),
);

const livepeerClient = createReactClient({
  provider: studioProvider({
    // we intentionally provide no API key so any requests requiring auth will fail
    // eventually should move to using JWT from user's login
    apiKey: "",
    baseUrl: `${getEndpoint()}/api`,
    webrtcIngestBaseUrl: `${getEndpoint()}/webrtc`,
  }),
});

const livepeerTheme: ThemeConfig = {
  colors: {
    accent: "$colors$green10",
  },
  fontSizes: {
    timeFontSize: "0.85rem",
    timeFontSizeMd: "0.85rem",
    timeFontSizeSm: "0.85rem",
    titleFontSize: "0.9rem",
    titleFontSizeMd: "0.9rem",
    titleFontSizeSm: "0.9rem",
    errorTitleFontSize: "1.3rem",
    errorTitleFontSizeMd: "1.3rem",
    errorTitleFontSizeSm: "1.3rem",
    errorTextFontSize: "0.85rem",
    errorTextFontSizeMd: "0.85rem",
    errorTextFontSizeSm: "0.85rem",
  },
};

const SyncProjectId = () => {
  useSyncProjectId();
  return null;
};

const App = ({ Component, pageProps }) => {
  globalStyles();
  return (
    <>
      <title>{getBrandName()}</title>
      <Head>
        <meta name="viewport" content="width=device-width, initial-scale=1.0" />
      </Head>
      <DesignSystemProvider>
        <ThemeProvider
          forcedTheme={Component.theme || undefined}
          disableTransitionOnChange
          attribute="class"
          defaultTheme={DEFAULT_THEME}
          value={{
            ...themeMap,
            dark: "dark-theme-green",
            light: "light-theme-green",
          }}>
<<<<<<< HEAD
          <ProjectProvider>
            <SyncProjectId />

            <SnackbarProvider>
              <QueryClientProvider client={queryClient}>
                <MetaMaskProvider>
                  <ApiProvider>
                    <AnalyzerProvider>
                      <LivepeerConfig
                        theme={livepeerTheme}
                        client={livepeerClient}>
                        <DefaultSeo {...SEO} />
                        <Component {...pageProps} />
                      </LivepeerConfig>
                    </AnalyzerProvider>
                  </ApiProvider>
                </MetaMaskProvider>
              </QueryClientProvider>
            </SnackbarProvider>
          </ProjectProvider>
=======
          <SnackbarProvider>
            <QueryClientProvider client={queryClient}>
              <ApiProvider>
                <AnalyzerProvider>
                  <LivepeerConfig theme={livepeerTheme} client={livepeerClient}>
                    <DefaultSeo {...SEO} />
                    <Component {...pageProps} />
                  </LivepeerConfig>
                </AnalyzerProvider>
              </ApiProvider>
            </QueryClientProvider>
          </SnackbarProvider>
>>>>>>> 0a130f45
        </ThemeProvider>
      </DesignSystemProvider>
    </>
  );
};

export default App;<|MERGE_RESOLUTION|>--- conflicted
+++ resolved
@@ -63,7 +63,7 @@
 const themes: any = getThemes();
 const themeMap = {};
 Object.keys(themes).map(
-  (key, _index) => (themeMap[themes[key].className] = themes[key].className),
+  (key, _index) => (themeMap[themes[key].className] = themes[key].className)
 );
 
 const livepeerClient = createReactClient({
@@ -120,29 +120,8 @@
             dark: "dark-theme-green",
             light: "light-theme-green",
           }}>
-<<<<<<< HEAD
-          <ProjectProvider>
+          <SnackbarProvider>
             <SyncProjectId />
-
-            <SnackbarProvider>
-              <QueryClientProvider client={queryClient}>
-                <MetaMaskProvider>
-                  <ApiProvider>
-                    <AnalyzerProvider>
-                      <LivepeerConfig
-                        theme={livepeerTheme}
-                        client={livepeerClient}>
-                        <DefaultSeo {...SEO} />
-                        <Component {...pageProps} />
-                      </LivepeerConfig>
-                    </AnalyzerProvider>
-                  </ApiProvider>
-                </MetaMaskProvider>
-              </QueryClientProvider>
-            </SnackbarProvider>
-          </ProjectProvider>
-=======
-          <SnackbarProvider>
             <QueryClientProvider client={queryClient}>
               <ApiProvider>
                 <AnalyzerProvider>
@@ -154,7 +133,6 @@
               </ApiProvider>
             </QueryClientProvider>
           </SnackbarProvider>
->>>>>>> 0a130f45
         </ThemeProvider>
       </DesignSystemProvider>
     </>
