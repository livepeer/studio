--- conflicted
+++ resolved
@@ -61,10 +61,6 @@
           },
         }}>
         <Box css={{ mb: "$6" }}>
-<<<<<<< HEAD
-          <Flex className="justify-between flex-col md:flex-row border-b border-accent pb-5 gap-4 w-full">
-            <Flex className="flex-col">
-=======
           {showPromo && (
             <Banner
               title="Upgrade"
@@ -85,9 +81,7 @@
               button={
                 <Link href={"/settings/billing/plans"} passHref legacyBehavior>
                   <Button
-                    variant="tomato"
-                    as="a"
-                    size="2"
+                    variant="destructive"
                     css={{
                       cursor: "default",
                       border: "1px solid $tomato7",
@@ -99,15 +93,14 @@
             />
           )}
           <Flex
-            justify={"between"}
+            className="justify-between"
             css={{
               borderBottom: "1px solid",
               borderColor: "$neutral6",
               pb: "$5",
               width: "100%",
             }}>
-            <Flex direction={"column"}>
->>>>>>> dd62fb0c
+            <Flex className="flex-col">
               <Heading
                 size="2"
                 css={{
@@ -134,13 +127,13 @@
         <Grid className="grid-cols-1 md:grid-cols-2 gap-5">
           {data?.map((project, i) => (
             <Link
+              key={project.id}
               style={{
                 textDecoration: "none",
               }}
               passHref
               href={`/projects/${project.id}/`}>
               <ProjectTile
-                key={`project-tile-${i}`}
                 invalidateQuery={invalidateQuery}
                 id={project.id}
                 name={project?.name}
