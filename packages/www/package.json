--- conflicted
+++ resolved
@@ -50,11 +50,7 @@
     "markdown-toc-unlazy": "^1.0.1",
     "marked": "^2.0.5",
     "moment": "^2.24.0",
-<<<<<<< HEAD
-    "mux.js": "^5.7.0",
-=======
     "mux.js": "^5.11.0",
->>>>>>> f3ae7d99
     "next": "^10.2.2",
     "next-compose-plugins": "^2.2.0",
     "next-mdx": "^0.6.0",
